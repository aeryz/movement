--- conflicted
+++ resolved
@@ -32,13 +32,10 @@
     "protocol-units/bridge/chains/ethereum",
     "protocol-units/bridge/chains/movement",
     "protocol-units/bridge/service",
-<<<<<<< HEAD
+    "protocol-units/bridge/cli",
     "protocol-units/bridge/integration-tests",
-=======
-    "protocol-units/bridge/cli",
->>>>>>> 146b134f
     "protocol-units/settlement/mcr/runner",
-    "benches/*", 
+    "benches/*",
 ]
 
 [workspace.package]
