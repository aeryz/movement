[workspace]
<<<<<<< HEAD
resolver = "2"
=======
>>>>>>> 64f80009

members = [
    "protocol-units/execution/monza/*",

    "protocol-units/da/m1/*",

    "protocol-units/sequencing/*",

    "protocol-units/mempool/*",

    "util/*",
    "util/buildtime/buildtime-helpers",
    "util/buildtime/buildtime-macros",

    "networks/monza/*"

"protocol-units/executor"

]

[workspace.package]
version = "0.3.0"
edition = "2021"
license = "MIT OR Apache-2.0"
authors = ["Movement Labs"]
repository = "www.github.com/movementlabs/movement"
homepage = "www.homepage.com"
publish = false
rust-version = "1.75"

[workspace.dependencies]
# internal
## execution/monza
monza-opt-executor = { path = "protocol-units/execution/monza/opt-executor" }
monza-fin-executor = { path = "protocol-units/execution/monza/fin-executor" }
monza-execution-util = { path = "protocol-units/execution/monza/util" }
monza-executor = { path = "protocol-units/execution/monza/executor" }
## types
movement-types = { path = "util/movement-types"}
## buildtime
buildtime = { path = "util/buildtime" }
buildtime-helpers = { path = "util/buildtime/buildtime-helpers" }
buildtime-macros = { path = "util/buildtime/buildtime-macros" }
## da/m1
m1-da-light-node-grpc = { path = "protocol-units/da/m1/light-node-grpc" }
m1-da-light-node-util = { path = "protocol-units/da/m1/util" }
m1-da-light-node-verifier = { path = "protocol-units/da/m1/light-node-verifier" }
m1-da-light-node-client = { path = "protocol-units/da/m1/light-node-client" }
## mempool
mempool-util = { path = "protocol-units/mempool/util" }
move-rocks = { path = "protocol-units/mempool/move-rocks" }
## sequencing
sequencing-util = { path = "protocol-units/sequencing/util" }
memseq = { path = "protocol-units/sequencing/memseq" }


auto_impl = "1.2.0"
chrono = "0.4.37"
serde = { version = "1.0.192", features = ["derive", "rc"] }
serde_json = { version = "1.0.81", features = [
    "preserve_order",
    "arbitrary_precision",
] } # Note: arbitrary_precision is required to parse u256 in JSON
serde_with = "3.7.0"
derivative = "2.2.0"
anyhow = "1.0.68"
derive_more = { version = "0.99.11", default-features = false }
bytes = { version = "1.2.1", default-features = false }
clap = { version = "4.4.10", features = ["derive"] }
log = "0.4.21"
hex = { version = "0.4.3", default-features = false, features = [
    "alloc",
    "serde",
] }
async-trait = "0.1.71"
borsh = { version = "0.10.3", features = ["rc", "bytes"] }
tracing = "0.1.40"
tokio = { version = "1.35.1", features = ["full"] }
tokio-stream = "0.1.15"
async-stream = "0.3.0"
tempfile = "3.5"
fail = "0.5.1"
jsonrpsee = { version = "0.20.1", features = ["jsonrpsee-types"] }
proptest = { version = "1.3.1", default-features = false, features = ["alloc"] }
poem = { version = "=1.3.59", features = ["anyhow", "rustls"] }
poem-openapi = { version = "=2.0.11", features = ["swagger-ui", "url"] }
schemars = { version = "0.8.16", features = ["derive"] }
thiserror = "1.0.50"
x25519-dalek = "1.0.1"
rand = "0.7.3"
rand_core = "0.5.1"
zstd-sys = "2.0.9"
async-channel = "2.2.1"
sha2 = "0.10.8"
once_cell = "1.8.0"
url = "2.2.2"

risc0-build = "0.20"

<<<<<<< HEAD
rocksdb = { version = "0.16.0", features = [
=======
rocksdb = { version = "0.21.0", features = [
>>>>>>> 64f80009
  "snappy",
  "lz4",
  "zstd",
  "zlib",
  "multi-threaded-cf",
], default-features = false }
bcs = { git = "https://github.com/aptos-labs/bcs.git", rev = "d31fab9d81748e2594be5cd5cdf845786a30562d" }

# tonic
tonic = "0.11"
tonic-reflection = "0.11"
tonic-web = "0.11"
tonic-build = { version = "0.11", features = ["prost"] }
prost = "0.12"

# marcos
quote = "1.0"
syn = "2.0"

# format
toml = "0.8"

# aptos dependencies
ethereum-types = "0.14.1"
ethers = "=2.0.10"
ethers-core = { version = "=2.0.10", default-features = false }
ethers-contract = "=2.0.10"
ethers-providers = { version = "=2.0.10", default-features = false }
ethers-signers = { version = "=2.0.10", default-features = false }
ethers-middleware = { version = "=2.0.10", default-features = false }

# Aptos dependencies
# We use a forked version so that we can override dependency versions. This is required
# to be avoid depenedency conflicts with other Sovereign Labs crates.
<<<<<<< HEAD
aptos-vm = { git = "https://github.com/movementlabsxyz/aptos-core", rev = "dfe3407d6b51617aa0cf901133263ebd1d56af15" }
aptos-sdk = { git = "https://github.com/movementlabsxyz/aptos-core", rev = "dfe3407d6b51617aa0cf901133263ebd1d56af15" }
aptos-consensus-types = { git = "https://github.com/movementlabsxyz/aptos-core", rev = "dfe3407d6b51617aa0cf901133263ebd1d56af15" }
aptos-crypto = { git = "https://github.com/movementlabsxyz/aptos-core", rev = "dfe3407d6b51617aa0cf901133263ebd1d56af15" }
aptos-db = { git = "https://github.com/movementlabsxyz/aptos-core.git", rev = "dfe3407d6b51617aa0cf901133263ebd1d56af15" }
aptos-api-types = { git = "https://github.com/movementlabsxyz/aptos-core", rev = "dfe3407d6b51617aa0cf901133263ebd1d56af15" }
aptos-types = { git = "https://github.com/movementlabsxyz/aptos-core", rev = "dfe3407d6b51617aa0cf901133263ebd1d56af15" }
aptos-api = { git = "https://github.com/movementlabsxyz/aptos-core", rev = "dfe3407d6b51617aa0cf901133263ebd1d56af15" }
aptos-storage-interface = { git = "https://github.com/movementlabsxyz/aptos-core", rev = "dfe3407d6b51617aa0cf901133263ebd1d56af15" }
aptos-block-executor = { git = "https://github.com/movementlabsxyz/aptos-core.git", rev = "dfe3407d6b51617aa0cf901133263ebd1d56af15" }
aptos-vm-types = { git = "https://github.com/movementlabsxyz/aptos-core", rev = "dfe3407d6b51617aa0cf901133263ebd1d56af15" }
aptos-vm-logging = { git = "https://github.com/movementlabsxyz/aptos-core", rev = "dfe3407d6b51617aa0cf901133263ebd1d56af15" }
aptos-language-e2e-tests = { git = "https://github.com/movementlabsxyz/aptos-core", rev = "dfe3407d6b51617aa0cf901133263ebd1d56af15" }
aptos-framework = { git = "https://github.com/movementlabsxyz/aptos-core", rev = "dfe3407d6b51617aa0cf901133263ebd1d56af15" }
aptos-config = { git = "https://github.com/movementlabsxyz/aptos-core", rev = "dfe3407d6b51617aa0cf901133263ebd1d56af15" }
aptos-vm-genesis = { git = "https://github.com/movementlabsxyz/aptos-core", rev = "dfe3407d6b51617aa0cf901133263ebd1d56af15" }
aptos-executor = { git = "https://github.com/movementlabsxyz/aptos-core", rev = "dfe3407d6b51617aa0cf901133263ebd1d56af15" }
aptos-executor-types = { git = "https://github.com/movementlabsxyz/aptos-core", rev = "dfe3407d6b51617aa0cf901133263ebd1d56af15" }
aptos-executor-test-helpers = { git = "https://github.com/movementlabsxyz/aptos-core", rev = "dfe3407d6b51617aa0cf901133263ebd1d56af15" }
aptos-bitvec = { git = "https://github.com/movementlabsxyz/aptos-core", rev = "dfe3407d6b51617aa0cf901133263ebd1d56af15" }
aptos-mempool = { git = "https://github.com/movementlabsxyz/aptos-core", rev = "dfe3407d6b51617aa0cf901133263ebd1d56af15" }
aptos-state-view = { git = "https://github.com/movementlabsxyz/aptos-core", rev = "dfe3407d6b51617aa0cf901133263ebd1d56af15" }
aptos-temppath = { git = "https://github.com/movementlabsxyz/aptos-core", rev = "dfe3407d6b51617aa0cf901133263ebd1d56af15" }

move-binary-format = { git = "https://github.com/diem/move" }
move-table-extension = { git = "https://github.com/diem/move" }
move-core-types = { git = "https://github.com/diem/move" }

# https://github.com/paradigmxyz/reth/tree/c0655fed8915490f82d4acf8900a16a10554cbfb
reth-primitives = { git = "https://github.com/paradigmxyz/reth", rev = "c0655fed8915490f82d4acf8900a16a10554cbfb", default-features = false }
reth-interfaces = { git = "https://github.com/paradigmxyz/reth", rev = "c0655fed8915490f82d4acf8900a16a10554cbfb" }
reth-rpc-types = { git = "https://github.com/paradigmxyz/reth", rev = "c0655fed8915490f82d4acf8900a16a10554cbfb" }
reth-rpc-types-compat = { git = "https://github.com/paradigmxyz/reth", rev = "c0655fed8915490f82d4acf8900a16a10554cbfb" }
reth-revm = { git = "https://github.com/paradigmxyz/reth", rev = "c0655fed8915490f82d4acf8900a16a10554cbfb" }

# Matches reth dependency. Using exact revision for matching our tightly coupled usage of both reth and revm crates
revm = { version = "8.0.0", default-features = false, features = ["serde"] }
# Used just to be safe about breaking changes
revm-primitives = { version = "=2.0.0", default-features = false }
secp256k1 = { version = "0.27", default-features = false, features = [
    "global-context",
    "rand-std",
    "recovery",
] }
=======
aptos-vm = { git = "https://github.com/movementlabsxyz/aptos-core", branch = "monza" }
aptos-sdk = { git = "https://github.com/movementlabsxyz/aptos-core", branch = "monza" }
aptos-consensus-types = { git = "https://github.com/movementlabsxyz/aptos-core", branch = "monza" }
aptos-crypto = { git = "https://github.com/movementlabsxyz/aptos-core", branch = "monza" }
aptos-db = { git = "https://github.com/movementlabsxyz/aptos-core.git", branch = "monza" }
aptos-api-types = { git = "https://github.com/movementlabsxyz/aptos-core", branch = "monza" }
aptos-types = { git = "https://github.com/movementlabsxyz/aptos-core", branch = "monza" }
aptos-api = { git = "https://github.com/movementlabsxyz/aptos-core", branch = "monza" }
aptos-storage-interface = { git = "https://github.com/movementlabsxyz/aptos-core", branch = "monza" }
aptos-block-executor = { git = "https://github.com/movementlabsxyz/aptos-core.git", branch = "monza" }
aptos-vm-types = { git = "https://github.com/movementlabsxyz/aptos-core", branch = "monza" }
aptos-vm-logging = { git = "https://github.com/movementlabsxyz/aptos-core", branch = "monza" }
aptos-language-e2e-tests = { git = "https://github.com/movementlabsxyz/aptos-core", branch = "monza" }
aptos-framework = { git = "https://github.com/movementlabsxyz/aptos-core", branch = "monza" }
aptos-config = { git = "https://github.com/movementlabsxyz/aptos-core", branch = "monza" }
aptos-vm-genesis = { git = "https://github.com/movementlabsxyz/aptos-core", branch = "monza" }
aptos-executor = { git = "https://github.com/movementlabsxyz/aptos-core", branch = "monza" }
aptos-executor-types = { git = "https://github.com/movementlabsxyz/aptos-core", branch = "monza" }
aptos-executor-test-helpers = { git = "https://github.com/movementlabsxyz/aptos-core", branch = "monza" }
aptos-bitvec = { git = "https://github.com/movementlabsxyz/aptos-core", branch = "monza" }
aptos-mempool = { git = "https://github.com/movementlabsxyz/aptos-core", branch = "monza" }
aptos-state-view = { git = "https://github.com/movementlabsxyz/aptos-core", branch = "monza" }
aptos-temppath = { git = "https://github.com/movementlabsxyz/aptos-core", branch = "monza" }
aptos-faucet-core = { git = "https://github.com/movementlabsxyz/aptos-core", branch = "monza" }
>>>>>>> 64f80009

# celestia dependencies
celestia-rpc = { git = "https://github.com/eigerco/lumina" }
celestia-types = { git = "https://github.com/eigerco/lumina" }

# other
futures = "0.3.17"



[workspace.lints.rust]
dead_code = "deny"
unused_imports = "deny"
non_ascii_idents = "deny" # Bad for readability and it can also be a security vulnerability

# In case you need inspiration for new lints to add to the list, this is a good
# reference: <https://github.com/EmbarkStudios/rust-ecosystem/blob/6783ae1573d62f3f5439b8ff9e04bec191ec2eaf/lints.toml>.
[workspace.lints.clippy]
debug_assert_with_mut_call = "deny"
inefficient_to_string = "deny"
map_flatten = "deny"
manual_ok_or = "deny"
doc_link_with_quotes = "deny"
match_same_arms = "deny"
semicolon_if_nothing_returned = "deny"



[patch.crates-io]
serde-reflection = { git = "https://github.com/aptos-labs/serde-reflection", rev = "73b6bbf748334b71ff6d7d09d06a29e3062ca075" }
merlin = { git = "https://github.com/aptos-labs/merlin" }
# x25519-dalek = { git = "https://github.com/aptos-labs/x25519-dalek", branch = "zeroize_v1" }
sha2 = { git = "https://github.com/risc0/RustCrypto-hashes", tag = "sha2-v0.10.8-risczero.0" }
ed25519-dalek = { git = "https://github.com/risc0/curve25519-dalek", tag = "curve25519-4.1.0-risczero.1" }
zstd-sys = { git = "https://github.com/gyscos/zstd-rs.git", rev = "1779b385b42b08f958b767a37878dfa6a0b4f6a4" }<|MERGE_RESOLUTION|>--- conflicted
+++ resolved
@@ -1,8 +1,4 @@
 [workspace]
-<<<<<<< HEAD
-resolver = "2"
-=======
->>>>>>> 64f80009
 
 members = [
     "protocol-units/execution/monza/*",
@@ -18,8 +14,6 @@
     "util/buildtime/buildtime-macros",
 
     "networks/monza/*"
-
-"protocol-units/executor"
 
 ]
 
@@ -102,11 +96,7 @@
 
 risc0-build = "0.20"
 
-<<<<<<< HEAD
-rocksdb = { version = "0.16.0", features = [
-=======
 rocksdb = { version = "0.21.0", features = [
->>>>>>> 64f80009
   "snappy",
   "lz4",
   "zstd",
@@ -141,52 +131,6 @@
 # Aptos dependencies
 # We use a forked version so that we can override dependency versions. This is required
 # to be avoid depenedency conflicts with other Sovereign Labs crates.
-<<<<<<< HEAD
-aptos-vm = { git = "https://github.com/movementlabsxyz/aptos-core", rev = "dfe3407d6b51617aa0cf901133263ebd1d56af15" }
-aptos-sdk = { git = "https://github.com/movementlabsxyz/aptos-core", rev = "dfe3407d6b51617aa0cf901133263ebd1d56af15" }
-aptos-consensus-types = { git = "https://github.com/movementlabsxyz/aptos-core", rev = "dfe3407d6b51617aa0cf901133263ebd1d56af15" }
-aptos-crypto = { git = "https://github.com/movementlabsxyz/aptos-core", rev = "dfe3407d6b51617aa0cf901133263ebd1d56af15" }
-aptos-db = { git = "https://github.com/movementlabsxyz/aptos-core.git", rev = "dfe3407d6b51617aa0cf901133263ebd1d56af15" }
-aptos-api-types = { git = "https://github.com/movementlabsxyz/aptos-core", rev = "dfe3407d6b51617aa0cf901133263ebd1d56af15" }
-aptos-types = { git = "https://github.com/movementlabsxyz/aptos-core", rev = "dfe3407d6b51617aa0cf901133263ebd1d56af15" }
-aptos-api = { git = "https://github.com/movementlabsxyz/aptos-core", rev = "dfe3407d6b51617aa0cf901133263ebd1d56af15" }
-aptos-storage-interface = { git = "https://github.com/movementlabsxyz/aptos-core", rev = "dfe3407d6b51617aa0cf901133263ebd1d56af15" }
-aptos-block-executor = { git = "https://github.com/movementlabsxyz/aptos-core.git", rev = "dfe3407d6b51617aa0cf901133263ebd1d56af15" }
-aptos-vm-types = { git = "https://github.com/movementlabsxyz/aptos-core", rev = "dfe3407d6b51617aa0cf901133263ebd1d56af15" }
-aptos-vm-logging = { git = "https://github.com/movementlabsxyz/aptos-core", rev = "dfe3407d6b51617aa0cf901133263ebd1d56af15" }
-aptos-language-e2e-tests = { git = "https://github.com/movementlabsxyz/aptos-core", rev = "dfe3407d6b51617aa0cf901133263ebd1d56af15" }
-aptos-framework = { git = "https://github.com/movementlabsxyz/aptos-core", rev = "dfe3407d6b51617aa0cf901133263ebd1d56af15" }
-aptos-config = { git = "https://github.com/movementlabsxyz/aptos-core", rev = "dfe3407d6b51617aa0cf901133263ebd1d56af15" }
-aptos-vm-genesis = { git = "https://github.com/movementlabsxyz/aptos-core", rev = "dfe3407d6b51617aa0cf901133263ebd1d56af15" }
-aptos-executor = { git = "https://github.com/movementlabsxyz/aptos-core", rev = "dfe3407d6b51617aa0cf901133263ebd1d56af15" }
-aptos-executor-types = { git = "https://github.com/movementlabsxyz/aptos-core", rev = "dfe3407d6b51617aa0cf901133263ebd1d56af15" }
-aptos-executor-test-helpers = { git = "https://github.com/movementlabsxyz/aptos-core", rev = "dfe3407d6b51617aa0cf901133263ebd1d56af15" }
-aptos-bitvec = { git = "https://github.com/movementlabsxyz/aptos-core", rev = "dfe3407d6b51617aa0cf901133263ebd1d56af15" }
-aptos-mempool = { git = "https://github.com/movementlabsxyz/aptos-core", rev = "dfe3407d6b51617aa0cf901133263ebd1d56af15" }
-aptos-state-view = { git = "https://github.com/movementlabsxyz/aptos-core", rev = "dfe3407d6b51617aa0cf901133263ebd1d56af15" }
-aptos-temppath = { git = "https://github.com/movementlabsxyz/aptos-core", rev = "dfe3407d6b51617aa0cf901133263ebd1d56af15" }
-
-move-binary-format = { git = "https://github.com/diem/move" }
-move-table-extension = { git = "https://github.com/diem/move" }
-move-core-types = { git = "https://github.com/diem/move" }
-
-# https://github.com/paradigmxyz/reth/tree/c0655fed8915490f82d4acf8900a16a10554cbfb
-reth-primitives = { git = "https://github.com/paradigmxyz/reth", rev = "c0655fed8915490f82d4acf8900a16a10554cbfb", default-features = false }
-reth-interfaces = { git = "https://github.com/paradigmxyz/reth", rev = "c0655fed8915490f82d4acf8900a16a10554cbfb" }
-reth-rpc-types = { git = "https://github.com/paradigmxyz/reth", rev = "c0655fed8915490f82d4acf8900a16a10554cbfb" }
-reth-rpc-types-compat = { git = "https://github.com/paradigmxyz/reth", rev = "c0655fed8915490f82d4acf8900a16a10554cbfb" }
-reth-revm = { git = "https://github.com/paradigmxyz/reth", rev = "c0655fed8915490f82d4acf8900a16a10554cbfb" }
-
-# Matches reth dependency. Using exact revision for matching our tightly coupled usage of both reth and revm crates
-revm = { version = "8.0.0", default-features = false, features = ["serde"] }
-# Used just to be safe about breaking changes
-revm-primitives = { version = "=2.0.0", default-features = false }
-secp256k1 = { version = "0.27", default-features = false, features = [
-    "global-context",
-    "rand-std",
-    "recovery",
-] }
-=======
 aptos-vm = { git = "https://github.com/movementlabsxyz/aptos-core", branch = "monza" }
 aptos-sdk = { git = "https://github.com/movementlabsxyz/aptos-core", branch = "monza" }
 aptos-consensus-types = { git = "https://github.com/movementlabsxyz/aptos-core", branch = "monza" }
@@ -211,7 +155,27 @@
 aptos-state-view = { git = "https://github.com/movementlabsxyz/aptos-core", branch = "monza" }
 aptos-temppath = { git = "https://github.com/movementlabsxyz/aptos-core", branch = "monza" }
 aptos-faucet-core = { git = "https://github.com/movementlabsxyz/aptos-core", branch = "monza" }
->>>>>>> 64f80009
+
+move-binary-format = { git = "https://github.com/diem/move" }
+move-table-extension = { git = "https://github.com/diem/move" }
+move-core-types = { git = "https://github.com/diem/move" }
+
+# https://github.com/paradigmxyz/reth/tree/c0655fed8915490f82d4acf8900a16a10554cbfb
+reth-primitives = { git = "https://github.com/paradigmxyz/reth", rev = "c0655fed8915490f82d4acf8900a16a10554cbfb", default-features = false }
+reth-interfaces = { git = "https://github.com/paradigmxyz/reth", rev = "c0655fed8915490f82d4acf8900a16a10554cbfb" }
+reth-rpc-types = { git = "https://github.com/paradigmxyz/reth", rev = "c0655fed8915490f82d4acf8900a16a10554cbfb" }
+reth-rpc-types-compat = { git = "https://github.com/paradigmxyz/reth", rev = "c0655fed8915490f82d4acf8900a16a10554cbfb" }
+reth-revm = { git = "https://github.com/paradigmxyz/reth", rev = "c0655fed8915490f82d4acf8900a16a10554cbfb" }
+
+# Matches reth dependency. Using exact revision for matching our tightly coupled usage of both reth and revm crates
+revm = { version = "8.0.0", default-features = false, features = ["serde"] }
+# Used just to be safe about breaking changes
+revm-primitives = { version = "=2.0.0", default-features = false }
+secp256k1 = { version = "0.27", default-features = false, features = [
+    "global-context",
+    "rand-std",
+    "recovery",
+] }
 
 # celestia dependencies
 celestia-rpc = { git = "https://github.com/eigerco/lumina" }
