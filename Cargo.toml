[workspace]

resolver = "2"

members = [
    "protocol-units/execution/dof",
    "protocol-units/execution/opt-executor",
    "protocol-units/execution/fin-view",
    "protocol-units/execution/util",
    "protocol-units/da/m1/*",
    "protocol-units/sequencing/memseq/*",
    "protocol-units/mempool/*",
    "protocol-units/settlement/mcr/client",
    "protocol-units/settlement/mcr/config",
    "protocol-units/settlement/mcr/manager",
    "protocol-units/settlement/mcr/setup",
    "protocol-units/movement-rest",
    "util/*",
    "util/buildtime/buildtime-helpers",
    "util/buildtime/buildtime-macros",
<<<<<<< HEAD
    "networks/suzuka/*"
=======
    "networks/monza/*",
    "networks/suzuka/*",
    "protocol-units/settlement/mcr/setup",
>>>>>>> 15afa216
]

[workspace.package]
version = "0.3.0"
edition = "2021"
license = "MIT OR Apache-2.0"
authors = ["Movement Labs"]
repository = "www.github.com/movementlabs/movement"
homepage = "www.homepage.com"
publish = false
rust-version = "1.75"

[workspace.dependencies]
# internal
## buildtime
buildtime = { path = "util/buildtime" }
buildtime-helpers = { path = "util/buildtime/buildtime-helpers" }
buildtime-macros = { path = "util/buildtime/buildtime-macros" }
## da/m1
m1-da-light-node-client = { path = "protocol-units/da/m1/light-node-client" }
m1-da-light-node-grpc = { path = "protocol-units/da/m1/light-node-grpc" }
m1-da-light-node-util = { path = "protocol-units/da/m1/util" }
m1-da-light-node-setup = { path = "protocol-units/da/m1/setup" }
m1-da-light-node-verifier = { path = "protocol-units/da/m1/light-node-verifier" }
## execution
maptos-dof-execution = { path = "protocol-units/execution/dof" }
maptos-opt-executor = { path = "protocol-units/execution/opt-executor" }
maptos-fin-view = { path = "protocol-units/execution/fin-view" }
maptos-execution-util = { path = "protocol-units/execution/util" }
## infra
movement-rest = { path = "protocol-units/movement-rest" }
## mempool
mempool-util = { path = "protocol-units/mempool/util" }
move-rocks = { path = "protocol-units/mempool/move-rocks" }
## sequencing
memseq = { path = "protocol-units/sequencing/memseq/sequencer" }
memseq-util = { path = "protocol-units/sequencing/memseq/util" }
sequencing-util = { path = "protocol-units/sequencing/util" }
## settlement
mcr-settlement-client = { path = "protocol-units/settlement/mcr/client" }
mcr-settlement-config = { path = "protocol-units/settlement/mcr/config" }
mcr-settlement-manager = { path = "protocol-units/settlement/mcr/manager" }
mcr-settlement-setup = { path = "protocol-units/settlement/mcr/setup" }
## types
movement-types = { path = "util/movement-types" }
## dot movement
dot-movement = { path = "util/dot-movement" }
commander = { path = "util/commander" }
# networks
suzuka-config = { path = "networks/suzuka/suzuka-config" }
monza-config = { path = "networks/monza/monza-config" }
# util
godfig = { path = "util/godfig" }

# Serialization and Deserialization
borsh = { version = "0.10" } # todo: internalize jmt and bump
serde = "1.0"
serde_json = "1.0"
serde_derive = "1.0"
serde_yaml = "0.9.34"


# External Dependencies

## Aptos dependencies
### We use a forked version so that we can override dependency versions. This is required
### to be avoid dependency conflicts with other Sovereign Labs crates.
aptos-api = { git = "https://github.com/movementlabsxyz/aptos-core", rev = "20b44f6231514da8db6fad46a5e30c950464754c" }
aptos-api-types = { git = "https://github.com/movementlabsxyz/aptos-core", rev = "20b44f6231514da8db6fad46a5e30c950464754c" }
aptos-bitvec = { git = "https://github.com/movementlabsxyz/aptos-core", rev = "20b44f6231514da8db6fad46a5e30c950464754c" }
aptos-block-executor = { git = "https://github.com/movementlabsxyz/aptos-core.git", rev = "20b44f6231514da8db6fad46a5e30c950464754c" }
aptos-cached-packages = { git = "https://github.com/movementlabsxyz/aptos-core", rev = "20b44f6231514da8db6fad46a5e30c950464754c" }
aptos-config = { git = "https://github.com/movementlabsxyz/aptos-core", rev = "20b44f6231514da8db6fad46a5e30c950464754c" }
aptos-consensus-types = { git = "https://github.com/movementlabsxyz/aptos-core", rev = "20b44f6231514da8db6fad46a5e30c950464754c" }
aptos-crypto = { git = "https://github.com/movementlabsxyz/aptos-core", rev = "20b44f6231514da8db6fad46a5e30c950464754c", features = [
    "cloneable-private-keys",
] }
aptos-db = { git = "https://github.com/movementlabsxyz/aptos-core.git", rev = "20b44f6231514da8db6fad46a5e30c950464754c" }
aptos-executor = { git = "https://github.com/movementlabsxyz/aptos-core", rev = "20b44f6231514da8db6fad46a5e30c950464754c" }
aptos-executor-test-helpers = { git = "https://github.com/movementlabsxyz/aptos-core", rev = "20b44f6231514da8db6fad46a5e30c950464754c" }
aptos-executor-types = { git = "https://github.com/movementlabsxyz/aptos-core", rev = "20b44f6231514da8db6fad46a5e30c950464754c" }
aptos-faucet-core = { git = "https://github.com/movementlabsxyz/aptos-core", rev = "20b44f6231514da8db6fad46a5e30c950464754c" }
aptos-framework = { git = "https://github.com/movementlabsxyz/aptos-core", rev = "20b44f6231514da8db6fad46a5e30c950464754c" }
aptos-language-e2e-tests = { git = "https://github.com/movementlabsxyz/aptos-core", rev = "20b44f6231514da8db6fad46a5e30c950464754c" }
aptos-mempool = { git = "https://github.com/movementlabsxyz/aptos-core", rev = "20b44f6231514da8db6fad46a5e30c950464754c" }
aptos-proptest-helpers = { git = "https://github.com/movementlabsxyz/aptos-core", rev = "20b44f6231514da8db6fad46a5e30c950464754c" }
aptos-sdk = { git = "https://github.com/movementlabsxyz/aptos-core", rev = "20b44f6231514da8db6fad46a5e30c950464754c" }
aptos-state-view = { git = "https://github.com/movementlabsxyz/aptos-core", rev = "20b44f6231514da8db6fad46a5e30c950464754c" }
aptos-storage-interface = { git = "https://github.com/movementlabsxyz/aptos-core", rev = "20b44f6231514da8db6fad46a5e30c950464754c" }
aptos-temppath = { git = "https://github.com/movementlabsxyz/aptos-core", rev = "20b44f6231514da8db6fad46a5e30c950464754c" }
aptos-types = { git = "https://github.com/movementlabsxyz/aptos-core", rev = "20b44f6231514da8db6fad46a5e30c950464754c" }
aptos-vm = { git = "https://github.com/movementlabsxyz/aptos-core", rev = "20b44f6231514da8db6fad46a5e30c950464754c" }
aptos-vm-genesis = { git = "https://github.com/movementlabsxyz/aptos-core", rev = "20b44f6231514da8db6fad46a5e30c950464754c" }
aptos-vm-logging = { git = "https://github.com/movementlabsxyz/aptos-core", rev = "20b44f6231514da8db6fad46a5e30c950464754c" }
aptos-logger = { git = "https://github.com/movementlabsxyz/aptos-core", rev = "20b44f6231514da8db6fad46a5e30c950464754c" }
aptos-vm-types = { git = "https://github.com/movementlabsxyz/aptos-core", rev = "20b44f6231514da8db6fad46a5e30c950464754c" }
bcs = { git = "https://github.com/aptos-labs/bcs.git", rev = "d31fab9d81748e2594be5cd5cdf845786a30562d" }
ethereum-types = "0.14.1"
ethers = "=2.0.10"
ethers-core = { version = "=2.0.10", default-features = false }
ethers-contract = "=2.0.10"
ethers-providers = { version = "=2.0.10", default-features = false }
ethers-signers = { version = "=2.0.10", default-features = false }
ethers-middleware = { version = "=2.0.10", default-features = false }
move-binary-format = { git = "https://github.com/diem/move" }
move-table-extension = { git = "https://github.com/diem/move" }
move-core-types = { git = "https://github.com/diem/move" }
### https://github.com/paradigmxyz/reth/tree/c0655fed8915490f82d4acf8900a16a10554cbfb
reth-interfaces = { git = "https://github.com/paradigmxyz/reth", rev = "c0655fed8915490f82d4acf8900a16a10554cbfb" }
reth-primitives = { git = "https://github.com/paradigmxyz/reth", rev = "c0655fed8915490f82d4acf8900a16a10554cbfb", default-features = false }
reth-revm = { git = "https://github.com/paradigmxyz/reth", rev = "c0655fed8915490f82d4acf8900a16a10554cbfb" }
reth-rpc-types = { git = "https://github.com/paradigmxyz/reth", rev = "c0655fed8915490f82d4acf8900a16a10554cbfb" }
reth-rpc-types-compat = { git = "https://github.com/paradigmxyz/reth", rev = "c0655fed8915490f82d4acf8900a16a10554cbfb" }
### Matches reth dependency. Using exact revision for matching our tightly coupled usage of both reth and revm crates
revm = { version = "8.0.0", default-features = false, features = ["serde"] }
### Used just to be safe about breaking changes
revm-primitives = { version = "=2.0.0", default-features = false }
secp256k1 = { version = "0.27", default-features = false, features = [
    "global-context",
    "rand-std",
    "recovery",
] }

## Celestia Dependencies
celestia-rpc = { git = "https://github.com/eigerco/lumina" }
celestia-types = { git = "https://github.com/eigerco/lumina" }

## Alloy Dependencies
alloy = { git = "https://github.com/alloy-rs/alloy.git", package = "alloy", rev = "607359a8d7ba7543d702da5d406b7bc78eff3d9f", features = [
    "pubsub",
    "signers",
    "signer-wallet",
    "signer-yubihsm",
] }
alloy-contract = { git = "https://github.com/alloy-rs/alloy.git", rev = "607359a8d7ba7543d702da5d406b7bc78eff3d9f" }
alloy-network = { git = "https://github.com/alloy-rs/alloy.git", rev = "607359a8d7ba7543d702da5d406b7bc78eff3d9f" }
alloy-primitives = { version = "0.7.2", default-features = false }
alloy-provider = { git = "https://github.com/alloy-rs/alloy.git", rev = "607359a8d7ba7543d702da5d406b7bc78eff3d9f", features = [
    "ws",
] }
alloy-rpc-types = { git = "https://github.com/alloy-rs/alloy.git", rev = "607359a8d7ba7543d702da5d406b7bc78eff3d9f" }
alloy-sol-types = { version = "0.7.2", features = ["json"] }
alloy-signer-wallet = { git = "https://github.com/alloy-rs/alloy.git", rev = "607359a8d7ba7543d702da5d406b7bc78eff3d9f" }
alloy-transport = { git = "https://github.com/alloy-rs/alloy.git", rev = "607359a8d7ba7543d702da5d406b7bc78eff3d9f" }
alloy-transport-ws = { git = "https://github.com/alloy-rs/alloy.git", rev = "607359a8d7ba7543d702da5d406b7bc78eff3d9f" }

anyhow = "1.0"
async-channel = "2.2.1"
async-stream = "0.3.0"
async-trait = "0.1.71"
async-recursion = "1.1.1"
auto_impl = "1.2.0"
blake3 = { version = "1.4.0", features = ["traits-preview"] }
bytes = { version = "1.2.1", default-features = false }
chrono = "0.4.37"
clap = { version = "4.4.10", features = ["derive"] }
derivative = "2.2.0"
derive_more = { version = "0.99.11", default-features = false }
digest = "0.10"
dirs = "3.0.2"
fail = "0.5.1"
futures = "0.3.17"
hashbrown = "0.14.3"
hex = { version = "0.4.3", default-features = false, features = [
    "alloc",
    "serde",
] }
ics23 = { version = "0.11.0" }
k256 = { version = "0.13.3" }
itertools = { version = "0.12.1", default-features = false }
jmt = "0.9.0"
jsonrpsee = { version = "0.20.1", features = ["jsonrpsee-types"] }
log = "0.4.21"
mirai-annotations = "1.10.1"
move-vm-integration-test-helpers = { path = "test-helpers/move-vm-integration-test-helpers" }
move-vm-ext = { path = "types/move-vm-ext" }
num-derive = "0.4.2"
num-traits = "0.2.14"
once_cell = "1.8.0"
parking_lot = { version = "0.12.1" }
poem = { version = "=1.3.59", features = ["anyhow", "rustls"] }
poem-openapi = { version = "=2.0.11", features = ["swagger-ui", "url"] }
prost = "0.12"
proptest = { version = "1.3.1", default-features = false, features = ["alloc"] }
proptest-derive = "0.4"
quote = "1.0"
rand = "0.7.3"
rand_core = "0.5.1"
reqwest = "0.12.4"
risc0-build = "0.20"
risc0-zkvm = { version = "0.21", features = ["std", "getrandom"] }
rocksdb = { version = "0.21.0", features = [
    "snappy",
    "lz4",
    "zstd",
    "zlib",
    "multi-threaded-cf",
], default-features = false }
schemars = { version = "0.8.16", features = ["derive"] }
serde_with = "3.7.0"
sha2 = "0.10.8"
syn = "2.0"
tempfile = "3.5"
thiserror = "1.0.50"
tokio = { version = "1.35.1", features = ["full"] }
tokio-stream = "0.1.15"
toml = "0.8"
tonic = "0.11"
tonic-build = { version = "0.11", features = ["prost"] }
tonic-reflection = "0.11"
tonic-web = "0.11"
### To try (experimental) std support, add `features = [ "std" ]` to risc0-zkvm
tracing = "0.1.40"
tracing-subscriber = { version = "0.3", features = ["env-filter"] }
tracing-test = "0.2.5"
trie-db = "0.28.0"
url = "2.2.2"
x25519-dalek = "1.0.1"
zstd-sys = "2.0.9"
rayon = "1.10.0"


[workspace.lints.rust]
dead_code = "deny"
unused_imports = "deny"
non_ascii_idents = "deny" # Bad for readability and it can also be a security vulnerability

### In case you need inspiration for new lints to add to the list, this is a good
### reference: <https://github.com/EmbarkStudios/rust-ecosystem/blob/6783ae1573d62f3f5439b8ff9e04bec191ec2eaf/lints.toml>.
[workspace.lints.clippy]
debug_assert_with_mut_call = "deny"
inefficient_to_string = "deny"
map_flatten = "deny"
manual_ok_or = "deny"
doc_link_with_quotes = "deny"
match_same_arms = "deny"
semicolon_if_nothing_returned = "deny"

[profile.release.build-override]
opt-level = 3

[patch.crates-io]
merlin = { git = "https://github.com/aptos-labs/merlin" }
x25519-dalek = { git = "https://github.com/aptos-labs/x25519-dalek", branch = "zeroize_v1" }
sha2 = { git = "https://github.com/risc0/RustCrypto-hashes", tag = "sha2-v0.10.8-risczero.0" }
ed25519-dalek = { git = "https://github.com/risc0/curve25519-dalek", tag = "curve25519-4.1.0-risczero.1" }
zstd-sys = { git = "https://github.com/gyscos/zstd-rs.git", rev = "1779b385b42b08f958b767a37878dfa6a0b4f6a4" }<|MERGE_RESOLUTION|>--- conflicted
+++ resolved
@@ -18,13 +18,8 @@
     "util/*",
     "util/buildtime/buildtime-helpers",
     "util/buildtime/buildtime-macros",
-<<<<<<< HEAD
-    "networks/suzuka/*"
-=======
-    "networks/monza/*",
     "networks/suzuka/*",
     "protocol-units/settlement/mcr/setup",
->>>>>>> 15afa216
 ]
 
 [workspace.package]
