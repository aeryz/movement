[workspace]

<<<<<<< HEAD
resolver = "2"

members = [

"protocol-units/da/m1/*",

"protocol-units/sequencing/*",

"protocol-units/mempool/*",

"util/*",
"util/buildtime/buildtime-helpers",
"util/buildtime/buildtime-macros",

]
=======
members = ["protocol-units/executor"]
>>>>>>> 118f47d5

[workspace.package]
version = "0.3.0"
edition = "2021"
license = "MIT OR Apache-2.0"
authors = ["Movement Labs"]
repository = "www.github.com/movementlabs/movement"
homepage = "www.homepage.com"
publish = false
rust-version = "1.75"

[workspace.dependencies]
# internal
## types
movement-types = { path = "util/movement-types"}
## buildtime
buildtime = { path = "util/buildtime" }
buildtime-helpers = { path = "util/buildtime/buildtime-helpers" }
buildtime-macros = { path = "util/buildtime/buildtime-macros" }
## da/m1
m1-da-light-node-grpc = { path = "protocol-units/da/m1/light-node-grpc" }
m1-da-light-node-util = { path = "protocol-units/da/m1/util" }
m1-da-light-node-verifier = { path = "protocol-units/da/m1/light-node-verifier" }
## mempool
mempool-util = { path = "protocol-units/mempool/util" }
move-rocks = { path = "protocol-units/mempool/move-rocks" }
## sequencing
sequencing-util = { path = "protocol-units/sequencing/util" }
memseq = { path = "protocol-units/sequencing/memseq" }


auto_impl = "1.2.0"
chrono = "0.4.37"
serde = { version = "1.0.192", features = ["derive", "rc"] }
serde_json = { version = "1.0.81", features = [
    "preserve_order",
    "arbitrary_precision",
] } # Note: arbitrary_precision is required to parse u256 in JSON
serde_with = "3.7.0"
derivative = "2.2.0"
anyhow = "1.0.68"
derive_more = { version = "0.99.11", default-features = false }
bytes = { version = "1.2.1", default-features = false }
clap = { version = "4.4.10", features = ["derive"] }
log = "0.4.21"
hex = { version = "0.4.3", default-features = false, features = [
    "alloc",
    "serde",
] }
async-trait = "0.1.71"
borsh = { version = "0.10.3", features = ["rc", "bytes"] }
tracing = "0.1.40"
tokio = { version = "1.35.1", features = ["full"] }
tokio-stream = "0.1.15"
async-stream = "0.3.0"
tempfile = "3.5"
fail = "0.5.1"
jsonrpsee = { version = "0.20.1", features = ["jsonrpsee-types"] }
proptest = { version = "1.3.1", default-features = false, features = ["alloc"] }
poem-openapi = { version = "=2.0.11", features = ["swagger-ui", "url"] }
schemars = { version = "0.8.16", features = ["derive"] }
thiserror = "1.0.50"
x25519-dalek = "1.0.1"
rand = "0.7.3"
rand_core = "0.5.1"
zstd-sys = "2.0.9"
sha2 = "0.10.8"

risc0-build = "0.20"

rocksdb = { version = "0.22.0", features = [
  "snappy",
  "lz4",
  "zstd",
  "zlib",
  "multi-threaded-cf",
], default-features = false }

# tonic
tonic = "0.11"
tonic-reflection = "0.11"
tonic-web = "0.11"
tonic-build = { version = "0.11", features = ["prost"] }
prost = "0.12"

# marcos
quote = "1.0"
syn = "2.0"

# format
toml = "0.8"

# aptos dependencies
ethereum-types = "0.14.1"
ethers = "=2.0.10"
ethers-core = { version = "=2.0.10", default-features = false }
ethers-contract = "=2.0.10"
ethers-providers = { version = "=2.0.10", default-features = false }
ethers-signers = { version = "=2.0.10", default-features = false }
ethers-middleware = { version = "=2.0.10", default-features = false }

# Aptos dependencies
# We use a forked version so that we can override dependency versions. This is required
# to be avoid depenedency conflicts with other Sovereign Labs crates.
aptos-vm = { git = "https://github.com/movementlabsxyz/aptos-core", rev = "dfe3407d6b51617aa0cf901133263ebd1d56af15" }
aptos-sdk = { git = "https://github.com/movementlabsxyz/aptos-core", rev = "dfe3407d6b51617aa0cf901133263ebd1d56af15" }
aptos-consensus-types = { git = "https://github.com/movementlabsxyz/aptos-core", rev = "dfe3407d6b51617aa0cf901133263ebd1d56af15" }
aptos-crypto = { git = "https://github.com/movementlabsxyz/aptos-core", rev = "dfe3407d6b51617aa0cf901133263ebd1d56af15" }
aptos-db = { git = "https://github.com/movementlabsxyz/aptos-core.git", rev = "dfe3407d6b51617aa0cf901133263ebd1d56af15" }
aptos-api-types = { git = "https://github.com/movementlabsxyz/aptos-core", rev = "dfe3407d6b51617aa0cf901133263ebd1d56af15" }
aptos-types = { git = "https://github.com/movementlabsxyz/aptos-core", rev = "dfe3407d6b51617aa0cf901133263ebd1d56af15" }
aptos-api = { git = "https://github.com/movementlabsxyz/aptos-core", rev = "dfe3407d6b51617aa0cf901133263ebd1d56af15" }
aptos-storage-interface = { git = "https://github.com/movementlabsxyz/aptos-core", rev = "dfe3407d6b51617aa0cf901133263ebd1d56af15" }
aptos-block-executor = { git = "https://github.com/movementlabsxyz/aptos-core.git", rev = "dfe3407d6b51617aa0cf901133263ebd1d56af15" }
aptos-vm-types = { git = "https://github.com/movementlabsxyz/aptos-core", rev = "dfe3407d6b51617aa0cf901133263ebd1d56af15" }
aptos-vm-logging = { git = "https://github.com/movementlabsxyz/aptos-core", rev = "dfe3407d6b51617aa0cf901133263ebd1d56af15" }
aptos-language-e2e-tests = { git = "https://github.com/movementlabsxyz/aptos-core", rev = "dfe3407d6b51617aa0cf901133263ebd1d56af15" }
aptos-framework = { git = "https://github.com/movementlabsxyz/aptos-core", rev = "dfe3407d6b51617aa0cf901133263ebd1d56af15" }
aptos-config = { git = "https://github.com/movementlabsxyz/aptos-core", rev = "dfe3407d6b51617aa0cf901133263ebd1d56af15" }
aptos-vm-genesis = { git = "https://github.com/movementlabsxyz/aptos-core", rev = "dfe3407d6b51617aa0cf901133263ebd1d56af15" }
aptos-executor = { git = "https://github.com/movementlabsxyz/aptos-core", rev = "dfe3407d6b51617aa0cf901133263ebd1d56af15" }
aptos-executor-types = { git = "https://github.com/movementlabsxyz/aptos-core", rev = "dfe3407d6b51617aa0cf901133263ebd1d56af15" }
aptos-executor-test-helpers = { git = "https://github.com/movementlabsxyz/aptos-core", rev = "dfe3407d6b51617aa0cf901133263ebd1d56af15" }
aptos-bitvec = { git = "https://github.com/movementlabsxyz/aptos-core", rev = "dfe3407d6b51617aa0cf901133263ebd1d56af15" }
aptos-mempool = { git = "https://github.com/movementlabsxyz/aptos-core", rev = "dfe3407d6b51617aa0cf901133263ebd1d56af15" }
aptos-state-view = { git = "https://github.com/movementlabsxyz/aptos-core", rev = "dfe3407d6b51617aa0cf901133263ebd1d56af15" }
aptos-temppath = { git = "https://github.com/movementlabsxyz/aptos-core", rev = "dfe3407d6b51617aa0cf901133263ebd1d56af15" }

# celestia dependencies
celestia-rpc = { git = "https://github.com/eigerco/lumina" }
celestia-types = { git = "https://github.com/eigerco/lumina" }


[workspace.lints.rust]
dead_code = "deny"
unused_imports = "deny"
non_ascii_idents = "deny" # Bad for readability and it can also be a security vulnerability

# In case you need inspiration for new lints to add to the list, this is a good
# reference: <https://github.com/EmbarkStudios/rust-ecosystem/blob/6783ae1573d62f3f5439b8ff9e04bec191ec2eaf/lints.toml>.
[workspace.lints.clippy]
debug_assert_with_mut_call = "deny"
inefficient_to_string = "deny"
map_flatten = "deny"
manual_ok_or = "deny"
doc_link_with_quotes = "deny"
match_same_arms = "deny"
semicolon_if_nothing_returned = "deny"



[patch.crates-io]
serde-reflection = { git = "https://github.com/aptos-labs/serde-reflection", rev = "73b6bbf748334b71ff6d7d09d06a29e3062ca075" }
merlin = { git = "https://github.com/aptos-labs/merlin" }
# x25519-dalek = { git = "https://github.com/aptos-labs/x25519-dalek", branch = "zeroize_v1" }
sha2 = { git = "https://github.com/risc0/RustCrypto-hashes", tag = "sha2-v0.10.8-risczero.0" }
ed25519-dalek = { git = "https://github.com/risc0/curve25519-dalek", tag = "curve25519-4.1.0-risczero.1" }
zstd-sys = { git = "https://github.com/gyscos/zstd-rs.git", rev = "1779b385b42b08f958b767a37878dfa6a0b4f6a4" }<|MERGE_RESOLUTION|>--- conflicted
+++ resolved
@@ -1,6 +1,4 @@
 [workspace]
-
-<<<<<<< HEAD
 resolver = "2"
 
 members = [
@@ -15,10 +13,9 @@
 "util/buildtime/buildtime-helpers",
 "util/buildtime/buildtime-macros",
 
+"protocol-units/executor"
+
 ]
-=======
-members = ["protocol-units/executor"]
->>>>>>> 118f47d5
 
 [workspace.package]
 version = "0.3.0"
