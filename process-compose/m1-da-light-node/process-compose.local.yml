--- conflicted
+++ resolved
@@ -31,11 +31,7 @@
       sleep 999999999d
       echo "started"
     readiness_probe:
-<<<<<<< HEAD
-      initial_delay_seconds: 3
-=======
       initial_delay_seconds: 5
->>>>>>> 4a99d529
       exec:
         command: |
           echo "true"
