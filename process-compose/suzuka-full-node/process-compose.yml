version: "3"

processes:

  build:
    command: |
      exit 0

  setup:
    command: |
      # sleep forever
      sleep 999999999d
    depends_on:
      build:
        condition: process_completed_successfully

  celestia-light-node:
    command: |
      exit 1
    depends_on:
      setup:
        condition: process_healthy

  celestia-light-node-synced:
    command: |
      wait-for-celestia-light-node
    depends_on:
      celestia-light-node:
        condition: process_healthy

  m1-da-light-node:
    command: |
      m1-da-light-node
    depends_on:
      celestia-light-node:
        condition: process_healthy
      celestia-light-node-synced:
        condition: process_completed_successfully
    readiness_probe:
      initial_delay_seconds: 3
      exec:
        command: grpcurl -plaintext 0.0.0.0:30730 list

  postgres:
    command: |
      ./scripts/postgres/start-dev

    readiness_probe:
      initial_delay_seconds: 10
      exec:
        command: echo "true"
    
  suzuka-full-node:
    command: |
      RUST_LOG=trace suzuka-full-node
    depends_on:
      m1-da-light-node:
        condition: process_healthy
      postgres:
        condition: process_healthy
    readiness_probe:
      initial_delay_seconds: 10
      exec:
        command: curl http://0.0.0.0:30731

  suzuka-faucet:
  
    command : |
      suzuka-faucet-service run-simple
    depends_on:
      suzuka-full-node:
        condition: process_healthy
    readiness_probe:
      initial_delay_seconds: 5
      exec:
<<<<<<< HEAD
        command: curl http://0.0.0.0:30732
=======
        command: echo "true"

  suzuka-indexer-processor:
  
    command : |
      # todo: this fails with gRPC Unimplemented error on the RawData.GetTransactions call
      # RUST_LOG=debug suzuka-indexer-processor
      # for now, we will just prove the service is running with a grpcurl call
      # we will check the output
      RESPONSE=$(grpcurl -plaintext 0.0.0.0:30734 list aptos.indexer.v1.RawData)
      EXPECTED="aptos.indexer.v1.RawData.GetTransactions"
      if [[ "$RESPONSE" == "$EXPECTED" ]]; then
        exit 0
      else
        exit 1
      fi
    depends_on:
      suzuka-full-node:
        condition: process_healthy
    readiness_probe:
      initial_delay_seconds: 30
      exec:
        command: echo "true"
>>>>>>> c9aeded6
<|MERGE_RESOLUTION|>--- conflicted
+++ resolved
@@ -73,10 +73,7 @@
     readiness_probe:
       initial_delay_seconds: 5
       exec:
-<<<<<<< HEAD
         command: curl http://0.0.0.0:30732
-=======
-        command: echo "true"
 
   suzuka-indexer-processor:
   
@@ -99,4 +96,3 @@
       initial_delay_seconds: 30
       exec:
         command: echo "true"
->>>>>>> c9aeded6
