--- conflicted
+++ resolved
@@ -120,10 +120,7 @@
             shellHook = ''
               #!/usr/bin/env bash
               export MONZA_APTOS_PATH=$(nix path-info -r .#monza-aptos | tail -n 1)
-<<<<<<< HEAD
-=======
               echo "Monza Aptos Path: $MONZA_APTOS_PATH"
->>>>>>> 089bd51b
               cat <<'EOF'
                  _  _   __   _  _  ____  _  _  ____  __ _  ____
                 ( \/ ) /  \ / )( \(  __)( \/ )(  __)(  ( \(_  _)
