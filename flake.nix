{
  inputs = {
    nixpkgs.url = "github:NixOS/nixpkgs/f1010e0469db743d14519a1efd37e23f8513d714";
    rust-overlay.url = "github:oxalica/rust-overlay";
    flake-utils.url = "github:numtide/flake-utils";
    foundry.url = "github:shazow/foundry.nix/monthly"; 
  };

  outputs = {
    self,
    nixpkgs,
    rust-overlay,
    flake-utils,
    foundry,
    ...
    }:
    flake-utils.lib.eachSystem ["aarch64-darwin" "x86_64-darwin" "x86_64-linux" "aarch64-linux"] (

      system: let

        overrides = (builtins.fromTOML (builtins.readFile ./rust-toolchain.toml));

        overlays = [
          (import rust-overlay)
          foundry.overlay
        ];

        pkgs = import nixpkgs {
          inherit system overlays;
        };

        frameworks = pkgs.darwin.apple_sdk.frameworks;

<<<<<<< HEAD
        # celestia-node
        celestia-node = import ./celestia-node.nix { inherit pkgs; };

        # celestia-app
        celestia-app = import ./celestia-app.nix { inherit pkgs; };

        # foundry
        foundry = import ./foundry.nix { inherit pkgs; };
        # monza-aptos
        monza-aptos = import ./monza-aptos.nix { inherit pkgs; };

        # Specific version of toolchain
        rust = pkgs.rust-bin.fromRustupToolchainFile ./rust-toolchain.toml;

        rustPlatform = pkgs.makeRustPlatform {
          cargo = rust;
          rustc = rust;
        };

        dependencies = with pkgs; [
=======
         dependencies = with pkgs; [
          foundry-bin
          solc
>>>>>>> ea2cdf86
          llvmPackages.bintools
          openssl
          openssl.dev
          libiconv 
          pkg-config
          process-compose
          just
          jq
          libclang.lib
          libz
          clang
          pkg-config
          protobuf
          rustPlatform.bindgenHook
          lld
          coreutils
          gcc
          rust
          celestia-node
          celestia-app
          monza-aptos
        ] ++ lib.optionals stdenv.isDarwin [
          frameworks.Security
          frameworks.CoreServices
          frameworks.SystemConfiguration
          frameworks.AppKit
        ] ++ lib.optionals stdenv.isLinux [
          udev
          systemd
        ];

        # Specific version of toolchain
        rust = pkgs.rust-bin.fromRustupToolchainFile ./rust-toolchain.toml;

        rustPlatform = pkgs.makeRustPlatform {
          cargo = rust;
          rustc = rust;
        };

        # celestia-node
        celestia-node = import ./nix/celestia-node.nix { inherit pkgs; };

        # celestia-app
        celestia-app = import ./nix/celestia-app.nix { inherit pkgs; };

        # monza-aptos
        monza-aptos = import ./nix/monza-aptos.nix { inherit pkgs; };
    
      in
        with pkgs; {

          # Monza Aptos
          packages.monza-aptos = monza-aptos;

          # Development Shell
          devShells.default = mkShell {

            OPENSSL_DEV=pkgs.openssl.dev;
            PKG_CONFIG_PATH = "${pkgs.openssl.dev}/lib/pkgconfig";
            buildInputs = dependencies;
            nativeBuildInputs = dependencies;

            shellHook = ''
              #!/bin/bash
              export MONZA_APTOS_PATH=$(nix path-info -r .#monza-aptos | tail -n 1)
              install-foundry
              cat <<'EOF'
                 _  _   __   _  _  ____  _  _  ____  __ _  ____
                ( \/ ) /  \ / )( \(  __)( \/ )(  __)(  ( \(_  _)
                / \/ \(  O )\ \/ / ) _) / \/ \ ) _) /    /  )(
                \_)(_/ \__/  \__/ (____)\_)(_/(____)\_)__) (__)
              EOF

              echo "Develop with Move Anywhere"
            '';
          };
        }
    );
}<|MERGE_RESOLUTION|>--- conflicted
+++ resolved
@@ -31,32 +31,9 @@
 
         frameworks = pkgs.darwin.apple_sdk.frameworks;
 
-<<<<<<< HEAD
-        # celestia-node
-        celestia-node = import ./celestia-node.nix { inherit pkgs; };
-
-        # celestia-app
-        celestia-app = import ./celestia-app.nix { inherit pkgs; };
-
-        # foundry
-        foundry = import ./foundry.nix { inherit pkgs; };
-        # monza-aptos
-        monza-aptos = import ./monza-aptos.nix { inherit pkgs; };
-
-        # Specific version of toolchain
-        rust = pkgs.rust-bin.fromRustupToolchainFile ./rust-toolchain.toml;
-
-        rustPlatform = pkgs.makeRustPlatform {
-          cargo = rust;
-          rustc = rust;
-        };
-
-        dependencies = with pkgs; [
-=======
          dependencies = with pkgs; [
           foundry-bin
           solc
->>>>>>> ea2cdf86
           llvmPackages.bintools
           openssl
           openssl.dev
