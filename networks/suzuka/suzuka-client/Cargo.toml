--- conflicted
+++ resolved
@@ -46,14 +46,10 @@
 tracing-subscriber = { workspace = true, features = ["env-filter", "json"] }
 tracing = { workspace = true }
 url = { workspace = true }
-<<<<<<< HEAD
-
-=======
 reqwest = { workspace = true }
 mcr-settlement-client = { workspace = true }
 suzuka-config = { workspace = true }
 dot-movement = { workspace = true }
->>>>>>> e1403743
 
 [dev-dependencies]
 reqwest = { workspace = true }
