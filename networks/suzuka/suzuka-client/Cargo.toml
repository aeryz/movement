[package]
name = "suzuka-client"
version = { workspace = true }
edition = { workspace = true }
license = { workspace = true }
authors = { workspace = true }
repository = { workspace = true }
homepage = { workspace = true }
publish = { workspace = true }
rust-version = { workspace = true }

# See more keys and their definitions at https://doc.rust-lang.org/cargo/reference/manifest.html

[dependencies]
aptos-sdk = { workspace = true }
anyhow = { workspace = true }
once_cell = { workspace = true }
tokio = { workspace = true }
url = { workspace = true }
rand = { workspace = true }
<<<<<<< HEAD

[dev-dependencies]
reqwest = { workspace = true }
serde_json = { workspace = true }

maptos-execution-util = { workspace = true }
mcr-settlement-client = { workspace = true }
=======
suzuka-config = { workspace = true }
dot-movement = { workspace = true }
>>>>>>> 92726f6a

[lints]
workspace = true<|MERGE_RESOLUTION|>--- conflicted
+++ resolved
@@ -18,7 +18,6 @@
 tokio = { workspace = true }
 url = { workspace = true }
 rand = { workspace = true }
-<<<<<<< HEAD
 
 [dev-dependencies]
 reqwest = { workspace = true }
@@ -26,10 +25,8 @@
 
 maptos-execution-util = { workspace = true }
 mcr-settlement-client = { workspace = true }
-=======
 suzuka-config = { workspace = true }
 dot-movement = { workspace = true }
->>>>>>> 92726f6a
 
 [lints]
 workspace = true