--- conflicted
+++ resolved
@@ -30,7 +30,6 @@
 once_cell = { workspace = true }
 tokio = { workspace = true }
 rand = { workspace = true }
-<<<<<<< HEAD
 commander = { workspace = true }
 buildtime-helpers = { workspace = true }
 serde = { workspace = true }
@@ -44,7 +43,6 @@
 tracing = { workspace = true }
 url = { workspace = true }
 
-=======
 
 [dev-dependencies]
 reqwest = { workspace = true }
@@ -54,7 +52,6 @@
 mcr-settlement-client = { workspace = true }
 suzuka-config = { workspace = true }
 dot-movement = { workspace = true }
->>>>>>> 4a99d529
 
 [lints]
 workspace = true