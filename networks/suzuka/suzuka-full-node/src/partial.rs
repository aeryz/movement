use crate::SuzukaFullNode;
use m1_da_light_node_client::{
	blob_response, BatchWriteRequest, BlobWrite, LightNodeServiceClient,
	StreamReadFromHeightRequest,
};
use maptos_dof_execution::{
	v1::Executor, DynOptFinExecutor, ExecutableBlock, ExecutableTransactions, HashValue,
	SignatureVerifiedTransaction, SignedTransaction, Transaction,
};
use mcr_settlement_client::{
	eth_client::Client as McrEthSettlementClient, McrSettlementClientOperations,
};
use mcr_settlement_manager::{
	CommitmentEventStream, McrSettlementManager, McrSettlementManagerOperations,
};
use movement_rest::MovementRest;
use movement_types::{Block, BlockCommitmentEvent};

use anyhow::Context;
use async_channel::{Receiver, Sender};
use sha2::Digest;
use tokio::sync::RwLock;
use tokio_stream::StreamExt;
use tracing::debug;

use std::future::Future;
use std::sync::Arc;
use std::time::Duration;

pub struct SuzukaPartialNode<T> {
	executor: T,
	transaction_sender: Sender<SignedTransaction>,
	pub transaction_receiver: Receiver<SignedTransaction>,
	light_node_client: Arc<RwLock<LightNodeServiceClient<tonic::transport::Channel>>>,
	settlement_manager: McrSettlementManager,
	movement_rest: MovementRest,
}

impl<T> SuzukaPartialNode<T>
where
	T: DynOptFinExecutor + Clone + Send + Sync,
{
	pub fn new<C>(
		executor: T,
		light_node_client: LightNodeServiceClient<tonic::transport::Channel>,
		settlement_client: C,
		movement_rest: MovementRest,
	) -> (Self, impl Future<Output = Result<(), anyhow::Error>> + Send)
	where
		C: McrSettlementClientOperations + Send + 'static,
	{
		let (settlement_manager, commitment_events) = McrSettlementManager::new(settlement_client);
		let (transaction_sender, transaction_receiver) = async_channel::unbounded();
		let bg_executor = executor.clone();
		(
			Self {
				executor,
				transaction_sender,
				transaction_receiver,
				light_node_client: Arc::new(RwLock::new(light_node_client)),
				settlement_manager,
				movement_rest,
			},
			read_commitment_events(commitment_events, bg_executor),
		)
	}

	fn bind_transaction_channel(&mut self) {
		self.executor.set_tx_channel(self.transaction_sender.clone());
	}

	pub fn bound<C>(
		executor: T,
		light_node_client: LightNodeServiceClient<tonic::transport::Channel>,
		settlement_client: C,
		movement_rest: MovementRest,
	) -> Result<(Self, impl Future<Output = Result<(), anyhow::Error>> + Send), anyhow::Error>
	where
		C: McrSettlementClientOperations + Send + 'static,
	{
		let (mut node, background_task) =
			Self::new(executor, light_node_client, settlement_client, movement_rest);
		node.bind_transaction_channel();
		Ok((node, background_task))
	}

	pub async fn tick_write_transactions_to_da(&self) -> Result<(), anyhow::Error> {
		// limit the total time batching transactions
		let start_time = std::time::Instant::now();
		let end_time = start_time + std::time::Duration::from_millis(100);

		let mut transactions = Vec::new();

		while let Ok(transaction_result) =
			tokio::time::timeout(Duration::from_millis(100), self.transaction_receiver.recv()).await
		{
			match transaction_result {
				Ok(transaction) => {
					debug!("Got transaction: {:?}", transaction);

					let serialized_transaction = serde_json::to_vec(&transaction)?;
					transactions.push(BlobWrite { data: serialized_transaction });
				}
				Err(_) => {
					break;
				}
			}

			if std::time::Instant::now() > end_time {
				break;
			}
		}

		if transactions.len() > 0 {
			let client_ptr = self.light_node_client.clone();
			let mut light_node_client = client_ptr.write().await;
			light_node_client.batch_write(BatchWriteRequest { blobs: transactions }).await?;

			debug!("Wrote transactions to DA");
		}

		Ok(())
	}

	pub async fn write_transactions_to_da(&self) -> Result<(), anyhow::Error> {
		loop {
			self.tick_write_transactions_to_da().await?;
		}
	}

	// receive transactions from the transaction channel and send them to be executed
	// ! This assumes the m1 da light node is running sequencer mode
	pub async fn read_blocks_from_da(&self) -> Result<(), anyhow::Error> {
		let block_head_height = self.executor.get_block_head_height().await?;

		let mut stream = {
			let client_ptr = self.light_node_client.clone();
			let mut light_node_client = client_ptr.write().await;
			light_node_client
				.stream_read_from_height(StreamReadFromHeightRequest { height: block_head_height })
				.await?
		}
		.into_inner();

		while let Some(blob) = stream.next().await {
			debug!("Got blob: {:?}", blob);

			// get the block
			let (block_bytes, block_timestamp, block_id) = match blob?
				.blob
				.ok_or(anyhow::anyhow!("No blob in response"))?
				.blob_type
				.ok_or(anyhow::anyhow!("No blob type in response"))?
			{
				blob_response::BlobType::SequencedBlobBlock(blob) => {
					(blob.data, blob.timestamp, blob.blob_id)
				}
				_ => {
					anyhow::bail!("Invalid blob type in response")
				}
			};

			let block: Block = serde_json::from_slice(&block_bytes)?;

			debug!("Got block: {:?}", block);

			// get the transactions
			let mut block_transactions = Vec::new();
			let block_metadata = self
				.executor
				.build_block_metadata(HashValue::sha3_256_of(block_id.as_bytes()), block_timestamp)
				.await?;
			let block_metadata_transaction =
				SignatureVerifiedTransaction::Valid(Transaction::BlockMetadata(block_metadata));
			block_transactions.push(block_metadata_transaction);

			for transaction in block.transactions {
				let signed_transaction: SignedTransaction = serde_json::from_slice(&transaction.0)?;
				let signature_verified_transaction = SignatureVerifiedTransaction::Valid(
					Transaction::UserTransaction(signed_transaction),
				);
				block_transactions.push(signature_verified_transaction);
			}

			// form the executable transactions vec
			let block = ExecutableTransactions::Unsharded(block_transactions);

			// hash the block bytes
			let mut hasher = sha2::Sha256::new();
			hasher.update(&block_bytes);
			let slice = hasher.finalize();
			let block_hash = HashValue::from_slice(slice.as_slice())?;

			// form the executable block and execute it
			let executable_block = ExecutableBlock::new(block_hash, block);
			let block_id = executable_block.block_id;
			let commitment = self.executor.execute_block_opt(executable_block).await?;

			debug!("Executed block: {:?}", block_id);

			self.settlement_manager.post_block_commitment(commitment).await?;
		}

		Ok(())
	}
}

async fn read_commitment_events<T>(
	mut stream: CommitmentEventStream,
	executor: T,
) -> anyhow::Result<()>
where
	T: DynOptFinExecutor + Send + Sync,
{
	while let Some(res) = stream.next().await {
		let event = res?;
		match event {
			BlockCommitmentEvent::Accepted(commitment) => {
				debug!("Commitment accepted: {:?}", commitment);
				executor.set_finalized_block_height(commitment.height)?;
			}
			BlockCommitmentEvent::Rejected { height, reason } => {
				debug!("Commitment rejected: {:?} {:?}", height, reason);
				// TODO: block reversion
			}
		}
	}
	Ok(())
}

impl<T> SuzukaFullNode for SuzukaPartialNode<T>
where
	T: DynOptFinExecutor + Clone + Send + Sync,
{
	/// Runs the services until crash or shutdown.
	async fn run_services(&self) -> Result<(), anyhow::Error> {
		self.executor.run_service().await?;

		Ok(())
	}

	/// Runs the background tasks until crash or shutdown.
	async fn run_background_tasks(&self) -> Result<(), anyhow::Error> {
		self.executor.run_background_tasks().await?;

		Ok(())
	}

	// ! Currently this only implements opt.
	/// Runs the executor until crash or shutdown.
	async fn run_executor(&self) -> Result<(), anyhow::Error> {
		// wait for both tasks to finish
		tokio::try_join!(self.write_transactions_to_da(), self.read_blocks_from_da())?;

		Ok(())
	}

	/// Runs the maptos rest api service until crash or shutdown.
	async fn run_movement_rest(&self) -> Result<(), anyhow::Error> {
		self.movement_rest.run_service().await?;
		Ok(())
	}
}

impl SuzukaPartialNode<Executor> {
	pub async fn try_from_config(
		config: suzuka_config::Config,
	) -> Result<(Self, impl Future<Output = Result<(), anyhow::Error>> + Send), anyhow::Error> {
		let (tx, _) = async_channel::unbounded();
		let light_node_client = LightNodeServiceClient::connect(format!(
			"http://{}",
			config.execution_config.light_node_config.try_service_address()?
		))
		.await?;
		let executor = Executor::try_from_config(tx, config.execution_config)
			.context("Failed to get executor from environment")?;
<<<<<<< HEAD
		// TODO: switch to real settlement client
		let settlement_client = MockMcrSettlementClient::new();
		let movement_rest = MovementRest::try_from_env(Some(executor.executor.context.clone()))?;
		Self::bound(executor, light_node_client, settlement_client, movement_rest)
=======
		let settlement_client = McrEthSettlementClient::build_with_config(config.mcr).await?;
		Self::bound(executor, light_node_client, settlement_client)
>>>>>>> 54c52d9a
	}
}<|MERGE_RESOLUTION|>--- conflicted
+++ resolved
@@ -274,14 +274,9 @@
 		.await?;
 		let executor = Executor::try_from_config(tx, config.execution_config)
 			.context("Failed to get executor from environment")?;
-<<<<<<< HEAD
 		// TODO: switch to real settlement client
 		let settlement_client = MockMcrSettlementClient::new();
 		let movement_rest = MovementRest::try_from_env(Some(executor.executor.context.clone()))?;
 		Self::bound(executor, light_node_client, settlement_client, movement_rest)
-=======
-		let settlement_client = McrEthSettlementClient::build_with_config(config.mcr).await?;
-		Self::bound(executor, light_node_client, settlement_client)
->>>>>>> 54c52d9a
 	}
 }