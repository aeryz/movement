--- conflicted
+++ resolved
@@ -1,15 +1,9 @@
-<<<<<<< HEAD
 use suzuka_full_node::{
 	manager::Manager,
 	partial::SuzukaPartialNode
 };
 use maptos_dof_execution::v1::Executor;
-
-#[tokio::main]
-async fn main() -> Result<(), anyhow::Error> {
-	
-	use tracing_subscriber::EnvFilter;
-=======
+use tracing_subscriber::EnvFilter;
 use anyhow::Context;
 use std::process::ExitCode;
 use suzuka_full_node::{partial::SuzukaPartialNode, SuzukaFullNode};
@@ -21,10 +15,7 @@
 fn main() -> Result<ExitCode, anyhow::Error> {
 	let runtime = tokio::runtime::Builder::new_multi_thread().enable_all().build()?;
 
-	#[cfg(feature = "logging")]
-	{
-		use tracing_subscriber::EnvFilter;
->>>>>>> ab4b250a
+	use tracing_subscriber::EnvFilter;
 
 	tracing_subscriber::fmt()
 		.with_env_filter(
@@ -68,13 +59,11 @@
 
 	//Start suzuka node process
 	let dot_movement = dot_movement::DotMovement::try_from_env()?;
-<<<<<<< HEAD
 	let config_path = dot_movement.get_config_json_path();
 	let config_file = tokio::fs::File::open(config_path).await?;
 	let manager = Manager::<SuzukaPartialNode<Executor>>::new(config_file).await?;
 	manager.try_run().await?;
 	
-=======
 	let config = dot_movement.try_get_config_from_json::<suzuka_config::Config>()?;
 	let (executor, background_task) = SuzukaPartialNode::try_from_config(config)
 		.await
@@ -92,7 +81,8 @@
 		res = run_jh => {
 			res??;
 		},
-	}
->>>>>>> ab4b250a
+	};
+
 	Ok(())
+
 }