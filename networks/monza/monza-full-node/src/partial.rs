--- conflicted
+++ resolved
@@ -7,13 +7,8 @@
 use tokio_stream::StreamExt;
 use tracing::debug;
 
-<<<<<<< HEAD
 use maptos_dof_execution::{
 	v1::Executor, DynOptFinExecutor, ExecutableBlock, ExecutableTransactions, HashValue,
-=======
-use monza_executor::{
-	v1::MonzaExecutorV1, ExecutableBlock, ExecutableTransactions, HashValue, MonzaExecutor,
->>>>>>> 69bd6215
 	SignatureVerifiedTransaction, SignedTransaction, Transaction,
 };
 use movement_types::Block;
@@ -22,33 +17,21 @@
 use m1_da_light_node_client::*;
 
 #[derive(Clone)]
-<<<<<<< HEAD
 pub struct MonzaPartialNode<T: DynOptFinExecutor + Send + Sync + Clone> {
-=======
-pub struct MonzaPartialNode<T: MonzaExecutor + Send + Sync + Clone> {
->>>>>>> 69bd6215
 	executor: T,
 	transaction_sender: Sender<SignedTransaction>,
 	pub transaction_receiver: Receiver<SignedTransaction>,
 	light_node_client: Arc<RwLock<LightNodeServiceClient<tonic::transport::Channel>>>,
 }
 
-<<<<<<< HEAD
 impl<T: DynOptFinExecutor + Send + Sync + Clone> MonzaPartialNode<T> {
-=======
-impl<T: MonzaExecutor + Send + Sync + Clone> MonzaPartialNode<T> {
->>>>>>> 69bd6215
 	pub fn new(
 		executor: T,
 		light_node_client: LightNodeServiceClient<tonic::transport::Channel>,
 	) -> Self {
 		let (transaction_sender, transaction_receiver) = async_channel::unbounded();
 		Self {
-<<<<<<< HEAD
-			executor: executor,
-=======
 			executor,
->>>>>>> 69bd6215
 			transaction_sender,
 			transaction_receiver,
 			light_node_client: Arc::new(RwLock::new(light_node_client)),
@@ -188,11 +171,7 @@
 	}
 }
 
-<<<<<<< HEAD
 impl<T: DynOptFinExecutor + Send + Sync + Clone> MonzaFullNode for MonzaPartialNode<T> {
-=======
-impl<T: MonzaExecutor + Send + Sync + Clone> MonzaFullNode for MonzaPartialNode<T> {
->>>>>>> 69bd6215
 	/// Runs the services until crash or shutdown.
 	async fn run_services(&self) -> Result<(), anyhow::Error> {
 		self.executor.run_service().await?;
@@ -217,22 +196,12 @@
 	}
 }
 
-<<<<<<< HEAD
 impl MonzaPartialNode<Executor> {
 	pub async fn try_from_env() -> Result<Self, anyhow::Error> {
 		let (tx, _) = async_channel::unbounded();
 		let light_node_client = LightNodeServiceClient::connect("http://0.0.0.0:30730").await?;
 		let executor =
 			Executor::try_from_env(tx).context("Failed to get executor from environment")?;
-=======
-impl MonzaPartialNode<MonzaExecutorV1> {
-	pub async fn try_from_env() -> Result<Self, anyhow::Error> {
-		let (tx, _) = async_channel::unbounded();
-		let light_node_client = LightNodeServiceClient::connect("http://0.0.0.0:30730").await?;
-		let executor = MonzaExecutorV1::try_from_env(tx)
-			.await
-			.context("Failed to get executor from environment")?;
->>>>>>> 69bd6215
 		Self::bound(executor, light_node_client)
 	}
 }