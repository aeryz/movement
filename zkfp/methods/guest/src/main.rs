--- conflicted
+++ resolved
@@ -2,11 +2,6 @@
 // If you want to try std support, also update the guest Cargo.toml file
 
 pub mod move_vm_integration_run;
-<<<<<<< HEAD
-=======
-
->>>>>>> 17e45ce7
-
 use risc0_zkvm::guest::env;
 
 risc0_zkvm::guest::entry!(main);
