--- conflicted
+++ resolved
@@ -513,11 +513,7 @@
 
       - name: Run docker-compose local.setup.test
         run: |
-<<<<<<< HEAD
-          nix develop --command bash  -c "docker --version && docker compose up --help && timeout 7m just suzuka-full-node docker-compose local.setup.test --abort-on-container-failure || [ $? -eq 124 ]"
-          # see if restarts are graceful
-          nix develop --command bash  -c "docker --version && docker compose up --help && timeout 7m just suzuka-full-node docker-compose local.setup.test --abort-on-container-failure || [ $? -eq 124 ]"
-=======
           # timeout here nneds to be 10m so that services have time to stop properly
           nix develop --command bash  -c "just container-test"  
->>>>>>> 4fc261a2
+          # run again to test restarts
+          nix develop --command bash  -c "just container-test"  