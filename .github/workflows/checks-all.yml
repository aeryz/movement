name: Checks

on:
  pull_request:
    types:
      - labeled
      - opened
      - synchronize
  push:
    branches:
      - '**' 

jobs:
 
  cargo-check:
    strategy:
      matrix:
        include:
          - os: ubuntu-22.04
            arch: x86_64
            runs-on: buildjet-8vcpu-ubuntu-2204
          - os: macos-13-latest
            arch: arm64
            runs-on: macos-13-xlarge

    runs-on: ${{ matrix.runs-on }}

    steps:
    - name: Checkout repository
      uses: actions/checkout@v4

    - name: Install Nix
      uses: DeterminateSystems/nix-installer-action@main

    - name: Run Cargo Check in nix environment
      run: |
        nix develop --command bash  -c "cargo check --all-targets"  
        nix develop --command bash  -c "cargo test -p memseq"  
        nix develop --command bash  -c "cargo test -p move-rocks"
        nix develop --command bash  -c "cargo test -p movement-types"    

  suzuka-full-node-local:
    if: github.event.label.name == 'cicd:suzuka-full-node' ||  github.ref == 'refs/heads/main'
    strategy:
      matrix:
        include:
          - os: ubuntu-22.04
            arch: x86_64
            runs-on: buildjet-16vcpu-ubuntu-2204

    runs-on: ${{ matrix.runs-on }}

    steps:
    - name: Checkout repository
      uses: actions/checkout@v4
      with:
        submodules: true

    - name: Install Nix
      uses: DeterminateSystems/nix-installer-action@main

    - name: Run Suzuka Full Node Tests Against Local ETH and Local Celestia
      env:
        CELESTIA_LOG_LEVEL: FATAL # adjust the log level while debugging
      run: |
        nix develop --command bash  -c "just suzuka-full-node native build.setup.eth-local.celestia-local.test -t=false"
        nix develop --command bash  -c "just suzuka-full-node native build.setup.eth-local.celestia-local.test -t=false"  
  
  suzuka-full-node-remote:
    if: false 
    strategy:
      matrix:
        include:
          - os: ubuntu-22.04
            arch: x86_64
            runs-on: buildjet-8vcpu-ubuntu-2204

    runs-on: ${{ matrix.runs-on }}

    steps:
    - name: Checkout repository
      uses: actions/checkout@v4
      with:
        submodules: true

    - name: Install Nix
      uses: DeterminateSystems/nix-installer-action@main

    - name: Run Suzuka Full Node Tests Against Holesky and Local Celestia
      env: 
        CELESTIA_LOG_LEVEL: FATAL # adjust the log level while debugging
      run: |
        export MCR_DEPLOYMENT_ACCOUNT_PRIVATE_KEY=${{ secrets.MCR_DEPLOYMENT_ACCOUNT_PRIVATE_KEY }}
        nix develop --command bash  -c "just suzuka-full-node native build.setup.eth-holesky.celestia-local.test -t=false"
        nix develop --command bash  -c "just suzuka-full-node native build.setup.eth-holesky.celestia-local.test -t=false"

  m1-da-light-node:
    if: false # this is effectively tested by the above
    strategy:
      matrix:
        include:
          - os: ubuntu-22.04
            arch: x86_64
            runs-on: buildjet-8vcpu-ubuntu-2204

    runs-on: ${{ matrix.runs-on }}

    steps:
    - name: Checkout repository
      uses: actions/checkout@v4

    - name: Install Nix
      uses: DeterminateSystems/nix-installer-action@main

    - name: Run M1 DA Light Node tests in nix environment
      # adjust the log level while debugging
      run: CELESTIA_LOG_LEVEL=FATAL nix develop --command bash  -c "just m1-da-light-node native build.setup.test.local -t=false"  

    - name: Run foundry tests
      # Run the foundry solidity contracts using the WETH9 contract on sepolia
      run: cd protocol-units/bridge/contracts && forge test --fork-url https://ethereum-sepolia-rpc.publicnode.com -vv  

  mcr:
    if: github.event.label.name == 'cicd:mcr' ||  github.ref == 'refs/heads/main'
    strategy:
      matrix:
        include:
          - os: ubuntu-22.04
            arch: x86_64
            runs-on: buildjet-8vcpu-ubuntu-2204

    runs-on: ${{ matrix.runs-on }}

    steps:
    - name: Checkout repository
      uses: actions/checkout@v4

    - name: Install Nix
      uses: DeterminateSystems/nix-installer-action@main

    - name: Run MCR Client Tests
      run: nix develop --command bash  -c "just mcr-client native build.local.test -t=false"

  move-modules-test:
    if: github.event.label.name == 'cicd:bridge' ||  github.ref == 'refs/heads/main'
    strategy:
      matrix:
        include:
          - os: ubuntu-22.04
            arch: x86_64
            runs-on: buildjet-8vcpu-ubuntu-2204

    runs-on: ${{ matrix.runs-on }}

    steps:
    - name: Checkout repository
      uses: actions/checkout@v4

    - name: Install Aptos CLI
      run: |
        curl -fsSL "https://aptos.dev/scripts/install_cli.py" | python3

    - name: Install Nix
      uses: DeterminateSystems/nix-installer-action@main

    - name: Run Aptos Tests
      run: |
        nix develop --command bash -c "
          set -e
          set -x
          chmod +x .github/scripts/update_move_toml.sh && \
          ./.github/scripts/update_move_toml.sh && \
          cd protocol-units/bridge/move-modules && \
          aptos move test
        "
  
  bridge-shared-lib-tests:
    if: github.event.label.name == 'cicd:bridge' ||  github.ref == 'refs/heads/main'
    strategy:
      matrix:
        include:
          - os: ubuntu-22.04
            arch: x86_64
            runs-on: buildjet-8vcpu-ubuntu-2204

    runs-on: ${{ matrix.runs-on }}

    steps:
    - name: Checkout repository
      uses: actions/checkout@v4

    - name: Install Nix
      uses: DeterminateSystems/nix-installer-action@main

    - name: Run rust tests
      run: |
        nix develop --command bash -c "
          cargo test -p bridge-shared  
        "
  
  solidity-bridge-tests:
    if: github.event.label.name == 'cicd:bridge' ||  github.ref == 'refs/heads/main'
    strategy:
      matrix:
        include:
          - os: ubuntu-22.04
            arch: x86_64
            runs-on: buildjet-8vcpu-ubuntu-2204

    runs-on: ${{ matrix.runs-on }}

    steps:
    - name: Checkout repository
      uses: actions/checkout@v4

    - name: Install Nix
      uses: DeterminateSystems/nix-installer-action@main

    - name: Run foundry tests
      run: |
        nix develop --command bash -c "
            cd protocol-units/bridge/contracts && \
            forge test --fork-url https://ethereum-sepolia-rpc.publicnode.com -vv
        "
<<<<<<< HEAD
  bridge-client-integration:
=======
  bridge-eth-movement:
    if: github.event.label.name == 'cicd:bridge' ||  github.ref == 'refs/heads/main'
>>>>>>> 32cf36ca
    strategy:
      matrix:
        include:
          - os: ubuntu-22.04
            arch: x86_64
            runs-on: buildjet-8vcpu-ubuntu-2204

    runs-on: ${{ matrix.runs-on }}

    steps:
    - name: Checkout repository
      uses: actions/checkout@v4

    - name: Install Movement CLI
      run: |
        sudo apt-get update 
        sudo apt-get install -y build-essential
        sudo apt-get install -y binutils
        sudo apt-get install -y lld
        sudo apt-get install -y libudev-dev
        sudo apt-get install -y libdw-dev
        which ld
        which lld
        which gcc
        which cc
        echo $PATH
        export GIT_CLONE_PROTECTION_ACTIVE=false
        git clone https://github.com/movementlabsxyz/aptos-core/ 
        cd aptos-core
        cargo build -p movement
        sudo cp target/debug/movement /usr/local/bin/
        cd -

    - name: Install Nix
      uses: DeterminateSystems/nix-installer-action@main

    - name: Run eth_movement tests
      run: |
        nix develop --command bash -c "rust_backtrace=1 cargo test --test eth_movement -- --nocapture --test-threads=1"

    - name: Run movement_eth tests
      run: |
        nix develop --command bash -c "rust_backtrace=1 cargo test --test movement_eth -- --nocapture --test-threads=1"

#  Indexer:
#    strategy:
#      matrix:
#        include:
#          - os: ubuntu-22.04
#            arch: x86_64
#            runs-on: buildjet-8vcpu-ubuntu-2204
#
#    runs-on: ${{ matrix.runs-on }}
#
#    steps:
#    - name: Checkout repository
#      uses: actions/checkout@v4
#
#    - name: Install Nix
#      uses: DeterminateSystems/nix-installer-action@main
#
#    - name: Run Indexer tests in nix environment
#      # adjust the log level while debugging
#      run: CELESTIA_LOG_LEVEL=FATAL nix develop --command bash  -c "just suzuka-full-node native build.celestia-local.indexer.hasura.indexer-test -t=false"<|MERGE_RESOLUTION|>--- conflicted
+++ resolved
@@ -222,12 +222,9 @@
             cd protocol-units/bridge/contracts && \
             forge test --fork-url https://ethereum-sepolia-rpc.publicnode.com -vv
         "
-<<<<<<< HEAD
+
   bridge-client-integration:
-=======
-  bridge-eth-movement:
-    if: github.event.label.name == 'cicd:bridge' ||  github.ref == 'refs/heads/main'
->>>>>>> 32cf36ca
+    if: github.event.label.name == 'cicd:bridge' ||  github.ref == 'refs/heads/main'
     strategy:
       matrix:
         include:
