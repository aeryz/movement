use aptos_api::{
	get_api_service,
	runtime::{get_apis, Apis},
	Context,
};
use aptos_config::config::NodeConfig;
use aptos_crypto::{ed25519::Ed25519PublicKey, HashValue};
use aptos_db::AptosDB;
use aptos_executor::{
	block_executor::BlockExecutor,
	db_bootstrapper::{generate_waypoint, maybe_bootstrap},
};
use aptos_executor_types::BlockExecutorTrait;
use aptos_mempool::SubmissionStatus;
use aptos_mempool::{
	core_mempool::{CoreMempool, TimelineState},
	MempoolClientRequest, MempoolClientSender,
};
use aptos_sdk::types::mempool_status::{MempoolStatus, MempoolStatusCode};
use aptos_sdk::types::on_chain_config::{OnChainConsensusConfig, OnChainExecutionConfig};
use aptos_storage_interface::DbReaderWriter;
use aptos_types::{
	aggregate_signature::AggregateSignature,
	block_executor::partitioner::ExecutableTransactions,
	block_info::BlockInfo,
	ledger_info::{LedgerInfo, LedgerInfoWithSignatures},
	transaction::Version,
};
use aptos_types::{
	block_executor::{config::BlockExecutorConfigFromOnchain, partitioner::ExecutableBlock},
	chain_id::ChainId,
	transaction::{
		signature_verified_transaction::SignatureVerifiedTransaction, ChangeSet, SignedTransaction,
		Transaction, WriteSetPayload,
	},
	validator_signer::ValidatorSigner,
};
use aptos_vm::AptosVM;
use aptos_vm_genesis::{
	default_gas_schedule, encode_genesis_change_set, GenesisConfiguration, TestValidator, Validator,
};
use movement_types::{BlockCommitment, Commitment, Id};

use anyhow::Context as _;
use futures::channel::mpsc as futures_mpsc;
use futures::StreamExt;
use poem::{listener::TcpListener, middleware::Cors, EndpointExt, Route, Server, http::Method};
use tokio::sync::RwLock;
use tracing::{debug, info};

use std::{path::PathBuf, sync::Arc};

/// The `Executor` is responsible for executing blocks and managing the state of the execution
/// against the `AptosVM`.
#[derive(Clone)]
pub struct Executor {
	/// The executing type.
	pub block_executor: Arc<RwLock<BlockExecutor<AptosVM>>>,
	/// The access to db.
	pub db: DbReaderWriter,
	/// The signer of the executor's transactions.
	pub signer: ValidatorSigner,
	/// The core mempool (used for the api to query the mempool).
	pub core_mempool: Arc<RwLock<CoreMempool>>,
	/// The sender for the mempool client.
	pub mempool_client_sender: MempoolClientSender,
	/// The receiver for the mempool client.
	pub mempool_client_receiver: Arc<RwLock<futures_mpsc::Receiver<MempoolClientRequest>>>,
	/// The configuration of the node.
	pub node_config: NodeConfig,
	/// Context
	pub context: Arc<Context>,
	/// The Aptos VM configuration.
	pub aptos_config: maptos_execution_util::config::just_aptos::Config,
}

impl Executor {
	/// Create a new `Executor` instance.
	pub fn new(
		block_executor: BlockExecutor<AptosVM>,
		signer: ValidatorSigner,
		mempool_client_sender: MempoolClientSender,
		mempool_client_receiver: futures_mpsc::Receiver<MempoolClientRequest>,
		node_config: NodeConfig,
		aptos_config: maptos_execution_util::config::just_aptos::Config,
	) -> Self {
		let (_aptos_db, reader_writer) =
			DbReaderWriter::wrap(AptosDB::new_for_test(&aptos_config.aptos_db_path));
		let core_mempool = Arc::new(RwLock::new(CoreMempool::new(&node_config)));
		let reader = reader_writer.reader.clone();
		Self {
			block_executor: Arc::new(RwLock::new(block_executor)),
			db: reader_writer,
			signer,
			core_mempool,
			mempool_client_sender: mempool_client_sender.clone(),
			node_config: node_config.clone(),
			mempool_client_receiver: Arc::new(RwLock::new(mempool_client_receiver)),
			context: Arc::new(Context::new(
				aptos_config.chain_id.clone(),
				reader,
				mempool_client_sender,
				node_config,
				None,
			)),
			aptos_config,
		}
	}

	pub fn genesis_change_set_and_validators(
		chain_id: ChainId,
		count: Option<usize>,
		public_key: &Ed25519PublicKey,
	) -> (ChangeSet, Vec<TestValidator>) {
		let framework = aptos_cached_packages::head_release_bundle();
		let test_validators = TestValidator::new_test_set(count, Some(100_000_000));
		let validators_: Vec<Validator> = test_validators.iter().map(|t| t.data.clone()).collect();
		let validators = &validators_;

		let genesis = encode_genesis_change_set(
			&public_key,
			validators,
			framework,
			chain_id,
			// todo: get this config from somewhere
			&GenesisConfiguration {
				allow_new_validators: true,
				epoch_duration_secs: 3600,
				is_test: true,
				min_stake: 0,
				min_voting_threshold: 0,
				// 1M APTOS coins (with 8 decimals).
				max_stake: 100_000_000_000_000,
				recurring_lockup_duration_secs: 7200,
				required_proposer_stake: 0,
				rewards_apy_percentage: 10,
				voting_duration_secs: 3600,
				voting_power_increase_limit: 50,
				employee_vesting_start: 1663456089,
				employee_vesting_period_duration: 5 * 60, // 5 minutes
				initial_features_override: None,
				randomness_config_override: None,
				jwk_consensus_config_override: None,
			},
			&OnChainConsensusConfig::default_for_genesis(),
			&OnChainExecutionConfig::default_for_genesis(),
			&default_gas_schedule(),
		);
		(genesis, test_validators)
	}

	pub fn bootstrap_empty_db(
		db_dir: &PathBuf,
		chain_id: ChainId,
		public_key: &Ed25519PublicKey,
	) -> Result<(DbReaderWriter, ValidatorSigner), anyhow::Error> {
		let (genesis, validators) =
			Self::genesis_change_set_and_validators(chain_id, Some(1), public_key);
		let genesis_txn = Transaction::GenesisTransaction(WriteSetPayload::Direct(genesis));
		let db_rw = DbReaderWriter::new(AptosDB::new_for_test(db_dir));

		assert!(db_rw.reader.get_latest_ledger_info_option()?.is_none());

		// Bootstrap empty DB.
		let waypoint = generate_waypoint::<AptosVM>(&db_rw, &genesis_txn)?;
		maybe_bootstrap::<AptosVM>(&db_rw, &genesis_txn, waypoint)?
			.ok_or(anyhow::anyhow!("Failed to bootstrap DB"))?;
		assert!(db_rw.reader.get_latest_ledger_info_option()?.is_some());

		let validator_signer = ValidatorSigner::new(
			validators[0].data.owner_address,
			validators[0].consensus_key.clone(),
		);

		Ok((db_rw, validator_signer))
	}

	pub fn bootstrap(
		mempool_client_sender: MempoolClientSender,
		mempool_client_receiver: futures_mpsc::Receiver<MempoolClientRequest>,
		node_config: NodeConfig,
		aptos_config: maptos_execution_util::config::just_aptos::Config,
	) -> Result<Self, anyhow::Error> {
		let (db, signer) = Self::bootstrap_empty_db(
			&aptos_config.aptos_db_path,
			aptos_config.chain_id.clone(),
			&aptos_config.aptos_public_key,
		)?;
		let reader = db.reader.clone();
		let core_mempool = Arc::new(RwLock::new(CoreMempool::new(&node_config)));

		Ok(Self {
			block_executor: Arc::new(RwLock::new(BlockExecutor::new(db.clone()))),
			db,
			signer,
			core_mempool,
			mempool_client_sender: mempool_client_sender.clone(),
			mempool_client_receiver: Arc::new(RwLock::new(mempool_client_receiver)),
			node_config: node_config.clone(),
			context: Arc::new(Context::new(
				aptos_config.chain_id.clone(),
				reader,
				mempool_client_sender,
				node_config,
				None,
			)),
			aptos_config,
		})
	}

	pub fn try_from_env() -> Result<Self, anyhow::Error> {
		// use the default signer, block executor, and mempool
		let (mempool_client_sender, mempool_client_receiver) =
			futures_mpsc::channel::<MempoolClientRequest>(10);
		let node_config = NodeConfig::default();
		let aptos_config = maptos_execution_util::config::just_aptos::Config::try_from_env()
			.context("Failed to create Aptos config")?;

		Self::bootstrap(mempool_client_sender, mempool_client_receiver, node_config, aptos_config)
	}

	async fn execute_block_inner(&self, block: ExecutableBlock) -> Result<u64, anyhow::Error> {
		let block_id = block.block_id.clone();
		let parent_block_id = {
			let block_executor = self.block_executor.read().await;
			block_executor.committed_block_id()
		};

		let state_compute = {
			let block_executor = self.block_executor.write().await;
			block_executor.execute_block(
				block,
				parent_block_id,
				BlockExecutorConfigFromOnchain::new_no_block_limit(),
			)?
		};

		debug!("State compute: {:?}", state_compute);

		let version = state_compute.version();

		let (epoch, round) = self.get_next_epoch_and_round().await?;

		{
			let ledger_info_with_sigs =
				ledger_info_with_sigs(epoch, round, block_id, state_compute.root_hash(), version);
			let block_executor = self.block_executor.write().await;
			block_executor.commit_blocks(vec![block_id], ledger_info_with_sigs)?;
		}
		Ok(version)
	}

	/// Execute a block which gets committed to the state.
	pub async fn execute_block(
		&self,
		block: ExecutableBlock,
	) -> Result<BlockCommitment, anyhow::Error> {
		// todo: this should be deterministic, so let's rehash the block id
		let hash_str = format!("{:?}", block.block_id);
		let mut hash_bytes = hash_str.as_bytes().to_vec();
		hash_bytes.reverse();
		let metadata_block_id = HashValue::sha3_256_of(&hash_bytes);

		// To correctly update block height, we employ a workaround to execute
		// the block metadata transaction in its own block first.

		// pop 0th transaction
		let transactions = block.transactions;
		let mut transactions = match transactions {
			ExecutableTransactions::Unsharded(transactions) => transactions,
			_ => anyhow::bail!("Only unsharded transactions are supported"),
		};
		if transactions.len() == 0 {
			anyhow::bail!("Block must have at least the metadata transaction");
		}
		let block_metadata = match transactions.remove(0) {
			SignatureVerifiedTransaction::Valid(Transaction::BlockMetadata(block_metadata)) => {
				block_metadata
			},
			_ => anyhow::bail!("Block metadata not found"),
		};

		// execute the block metadata block
		self.execute_block_inner(ExecutableBlock::new(
			metadata_block_id.clone(),
			ExecutableTransactions::Unsharded(vec![SignatureVerifiedTransaction::Valid(
				Transaction::BlockMetadata(block_metadata),
			)]),
		))
		.await?;

		// execute the rest of the block
		let version = self
			.execute_block_inner(ExecutableBlock::new(
				block.block_id.clone(),
				ExecutableTransactions::Unsharded(transactions),
			))
			.await?;

		let proof = {
			let reader = self.db.reader.clone();
			reader.get_state_proof(version)?
		};

		// Context has a reach-around to the db so the block height should
		// have been updated to the most recently committed block.
		// Race conditions, anyone?
		let block_height = self.get_block_head_height()?;

		let commitment = Commitment::digest_state_proof(&proof);
		Ok(BlockCommitment {
			block_id: Id(*block.block_id),
			commitment,
			height: block_height.into(),
		})
	}

	pub fn get_block_head_height(&self) -> Result<u64, anyhow::Error> {
		let ledger_info = self.context.get_latest_ledger_info_wrapped()?;
		Ok(ledger_info.block_height.into())
	}

	fn context(&self) -> Arc<Context> {
		self.context.clone()
	}

	pub fn get_apis(&self) -> Apis {
		get_apis(self.context())
	}

	pub async fn run_service(&self) -> Result<(), anyhow::Error> {
		info!(
			"Starting maptos-opt-executor services at: {:?}",
			self.aptos_config.aptos_rest_listen_url
		);

		let api_service = get_api_service(self.context())
			.server(format!("http://{:?}", self.aptos_config.aptos_rest_listen_url));

		let ui = api_service.swagger_ui();
<<<<<<< HEAD
	
		let cors = Cors::new() 
			.allow_methods(vec![Method::GET, Method::POST])
			.allow_credentials(true);
		let app = Route::new()
			.nest("/v1", api_service)
			.nest("/spec", ui)
			.with(cors);

		Server::new(TcpListener::bind(
			self.aptos_config.aptos_rest_listen_url.clone()
		))
=======

		// todo: add cors
		let app = Route::new().nest("/v1", api_service).nest("/spec", ui);
		Server::new(TcpListener::bind(self.aptos_config.aptos_rest_listen_url.clone()))
>>>>>>> dad35d11
			.run(app)
			.await
			.map_err(|e| anyhow::anyhow!("Server error: {:?}", e))?;

		Ok(())
	}

	pub async fn get_transaction_sequence_number(
		&self,
		_transaction: &SignedTransaction,
	) -> Result<u64, anyhow::Error> {
		// just use the ms since epoch for now
		let ms = chrono::Utc::now().timestamp_millis();
		Ok(ms as u64)
	}

	/// Ticks the transaction reader.
	pub async fn tick_transaction_reader(
		&self,
		transaction_channel: async_channel::Sender<SignedTransaction>,
	) -> Result<(), anyhow::Error> {
		let mut mempool_client_receiver = self.mempool_client_receiver.write().await;
		for _ in 0..256 {
			// use select to safely timeout a request for a transaction without risking dropping the transaction
			// !warn: this may still be unsafe
			tokio::select! {
				_ = tokio::time::sleep(tokio::time::Duration::from_millis(5)) => { () },
				request = mempool_client_receiver.next() => {
					match request {
						Some(request) => {
							match request {
								MempoolClientRequest::SubmitTransaction(transaction, callback) => {
									// add to the mempool
									{

										let mut core_mempool = self.core_mempool.write().await;

										let status = core_mempool.add_txn(
											transaction.clone(),
											0,
											transaction.sequence_number(),
											TimelineState::NonQualified,
											true
										);

										match status.code {
											MempoolStatusCode::Accepted => {

											},
											_ => {
												anyhow::bail!("Transaction not accepted: {:?}", status);
											}
										}

										// send along to the receiver
										transaction_channel.send(transaction).await.map_err(
											|e| anyhow::anyhow!("Error sending transaction: {:?}", e)
										)?;

									};

									// report status
									let ms = MempoolStatus::new(MempoolStatusCode::Accepted);
									let status: SubmissionStatus = (ms, None);
									callback.send(Ok(status)).map_err(
										|e| anyhow::anyhow!("Error sending callback: {:?}", e)
									)?;

								},
								MempoolClientRequest::GetTransactionByHash(hash, sender) => {
									let mempool = self.core_mempool.read().await;
									let mempool_result = mempool.get_by_hash(hash);
									sender.send(mempool_result).map_err(
										|e| anyhow::anyhow!("Error sending callback: {:?}", e)
									)?;
								},
							}
						},
						None => {
							break;
						}
					}
				}
			}
		}

		Ok(())
	}

	pub async fn tick_mempool_pipe(
		&self,
		_transaction_channel: async_channel::Sender<SignedTransaction>,
	) -> Result<(), anyhow::Error> {
		// todo: remove this old implementation

		Ok(())
	}

	pub async fn get_next_epoch_and_round(&self) -> Result<(u64, u64), anyhow::Error> {
		let epoch = self.db.reader.get_latest_ledger_info()?.ledger_info().next_block_epoch();
		let round = self.db.reader.get_latest_ledger_info()?.ledger_info().round();
		Ok((epoch, round))
	}

	/// Pipes a batch of transactions from the mempool to the transaction channel.
	/// todo: it may be wise to move the batching logic up a level to the consuming structs.
	pub async fn tick_transaction_pipe(
		&self,
		transaction_channel: async_channel::Sender<SignedTransaction>,
	) -> Result<(), anyhow::Error> {
		self.tick_transaction_reader(transaction_channel.clone()).await?;

		self.tick_mempool_pipe(transaction_channel).await?;

		Ok(())
	}
}

fn ledger_info_with_sigs(
	epoch: u64,
	round: u64,
	block_id: HashValue,
	root_hash: HashValue,
	version: Version,
) -> LedgerInfoWithSignatures {
	let block_info = BlockInfo::new(
		epoch, round, block_id, root_hash, version, 0, /* timestamp_usecs, doesn't matter */
		None,
	);
	let ledger_info = LedgerInfo::new(
		block_info,
		HashValue::zero(), /* consensus_data_hash, doesn't matter */
	);
	LedgerInfoWithSignatures::new(ledger_info, AggregateSignature::empty() /* signatures */)
}

#[cfg(test)]
mod tests {

	use std::collections::BTreeSet;

	use super::*;
	use aptos_api::{accept_type::AcceptType, transactions::SubmitTransactionPost};
	use aptos_crypto::{
		ed25519::{Ed25519PrivateKey, Ed25519Signature},
		HashValue, PrivateKey, Uniform,
	};
	use aptos_sdk::{
		transaction_builder::TransactionFactory,
		types::{AccountKey, LocalAccount},
	};
	use aptos_storage_interface::state_view::DbStateViewAtVersion;
	use aptos_types::account_config::aptos_test_root_address;
	use aptos_types::account_view::AccountView;
	use aptos_types::state_store::account_with_state_view::AsAccountWithStateView;
	use aptos_types::transaction::signature_verified_transaction::into_signature_verified_block;
	use aptos_types::{
		account_address::AccountAddress,
		block_executor::partitioner::ExecutableTransactions,
		block_metadata::BlockMetadata,
		chain_id::ChainId,
		transaction::{
			signature_verified_transaction::SignatureVerifiedTransaction, RawTransaction, Script,
			SignedTransaction, Transaction, TransactionPayload,
		},
	};
	use futures::channel::oneshot;
	use futures::SinkExt;
	use rand::SeedableRng;

	fn create_signed_transaction(gas_unit_price: u64, chain_id: ChainId) -> SignedTransaction {
		let private_key = Ed25519PrivateKey::generate_for_testing();
		let public_key = private_key.public_key();
		let transaction_payload = TransactionPayload::Script(Script::new(vec![0], vec![], vec![]));
		let raw_transaction = RawTransaction::new(
			AccountAddress::random(),
			0,
			transaction_payload,
			0,
			gas_unit_price,
			0,
			chain_id, // This is the value used in aptos testing code.
		);
		SignedTransaction::new(raw_transaction, public_key, Ed25519Signature::dummy_signature())
	}

	#[tokio::test]
	async fn test_execute_block() -> Result<(), anyhow::Error> {
		let executor = Executor::try_from_env()?;
		let block_id = HashValue::random();
		let block_metadata = Transaction::BlockMetadata(BlockMetadata::new(
			block_id,
			0,
			0,
			executor.signer.author(),
			vec![],
			vec![],
			chrono::Utc::now().timestamp_micros() as u64,
		));
		let tx = SignatureVerifiedTransaction::Valid(Transaction::UserTransaction(
			create_signed_transaction(0, executor.aptos_config.chain_id.clone()),
		));
		let txs = ExecutableTransactions::Unsharded(vec![
			SignatureVerifiedTransaction::Valid(block_metadata),
			tx,
		]);
		let block = ExecutableBlock::new(block_id.clone(), txs);
		executor.execute_block(block).await?;
		Ok(())
	}

	// https://github.com/movementlabsxyz/aptos-core/blob/ea91067b81f9673547417bff9c70d5a2fe1b0e7b/execution/executor-test-helpers/src/integration_test_impl.rs#L535
	#[tokio::test]
	async fn test_execute_block_state_db() -> Result<(), anyhow::Error> {
		// Create an executor instance from the environment configuration.
		let executor = Executor::try_from_env()?;

		// Initialize a root account using a predefined keypair and the test root address.
		let root_account = LocalAccount::new(
			aptos_test_root_address(),
			AccountKey::from_private_key(executor.aptos_config.aptos_private_key.clone()),
			0,
		);

		// Seed for random number generator, used here to generate predictable results in a test environment.
		let seed = [3u8; 32];
		let mut rng = ::rand::rngs::StdRng::from_seed(seed);

		// Create a transaction factory with the chain ID of the executor, used for creating transactions.
		let tx_factory = TransactionFactory::new(executor.aptos_config.chain_id.clone());

		// Loop to simulate the execution of multiple blocks.
		for i in 0..10 {
			let (epoch, round) = executor.get_next_epoch_and_round().await?;

			// Generate a random block ID.
			let block_id = HashValue::random();
			// Clone the signer from the executor for signing the metadata.
			let signer = executor.signer.clone();
			// Get the current time in microseconds for the block timestamp.
			let current_time_micros = chrono::Utc::now().timestamp_micros() as u64;

			// Create a block metadata transaction.
			let block_metadata = Transaction::BlockMetadata(BlockMetadata::new(
				block_id,
				epoch,
				round,
				signer.author(),
				vec![],
				vec![],
				current_time_micros,
			));

			// Create a state checkpoint transaction using the block ID.
			let state_checkpoint_tx = Transaction::StateCheckpoint(block_id.clone());
			// Generate a new account for transaction tests.
			let new_account = LocalAccount::generate(&mut rng);
			let new_account_address = new_account.address();

			// Create a user account creation transaction.
			let user_account_creation_tx = root_account.sign_with_transaction_builder(
				tx_factory.create_user_account(new_account.public_key()),
			);

			// Create a mint transaction to provide the new account with some initial balance.
			let mint_tx = root_account
				.sign_with_transaction_builder(tx_factory.mint(new_account.address(), 2000));
			// Store the hash of the committed transaction for later verification.
			let mint_tx_hash = mint_tx.clone().committed_hash();

			// Block Metadata
			let transactions =
				ExecutableTransactions::Unsharded(into_signature_verified_block(vec![
					block_metadata,
					Transaction::UserTransaction(user_account_creation_tx),
					Transaction::UserTransaction(mint_tx),
				]));
			let block = ExecutableBlock::new(block_id.clone(), transactions);
			let block_commitment = executor.execute_block(block).await?;

			// Access the database reader to verify state after execution.
			let db_reader = executor.db.reader.clone();
			// Get the latest version of the blockchain state from the database.
			let latest_version = db_reader.get_latest_version()?;
			// Verify the transaction by its hash to ensure it was committed.
			let transaction_result =
				db_reader.get_transaction_by_hash(mint_tx_hash, latest_version, false)?;
			assert!(transaction_result.is_some());

			// Create a state view at the latest version to inspect account states.
			let state_view = db_reader.state_view_at_version(Some(latest_version))?;
			// Access the state view of the new account to verify its state and existence.
			let account_state_view = state_view.as_account_with_state_view(&new_account_address);
			let queried_account_address = account_state_view.get_account_address()?;
			assert!(queried_account_address.is_some());
			let account_resource = account_state_view.get_account_resource()?;
			assert!(account_resource.is_some());

			// Check the commitment against state proof
			let state_proof = db_reader.get_state_proof(latest_version)?;
			let expected_commitment = Commitment::digest_state_proof(&state_proof);
			assert_eq!(block_commitment.height, i + 1);
			assert_eq!(block_commitment.commitment, expected_commitment);
		}

		Ok(())
	}

	#[tokio::test]
	async fn test_execute_block_state_get_api() -> Result<(), anyhow::Error> {
		// Create an executor instance from the environment configuration.
		let executor = Executor::try_from_env()?;

		// Initialize a root account using a predefined keypair and the test root address.
		let root_account = LocalAccount::new(
			aptos_test_root_address(),
			AccountKey::from_private_key(executor.aptos_config.aptos_private_key.clone()),
			0,
		);

		// Seed for random number generator, used here to generate predictable results in a test environment.
		let seed = [3u8; 32];
		let mut rng = ::rand::rngs::StdRng::from_seed(seed);

		// Create a transaction factory with the chain ID of the executor.
		let tx_factory = TransactionFactory::new(executor.aptos_config.chain_id.clone());

		// Simulate the execution of multiple blocks.
		for _ in 0..10 {
			// For example, create and execute 3 blocks.
			let (epoch, round) = executor.get_next_epoch_and_round().await?;

			let block_id = HashValue::random(); // Generate a random block ID for each block.

			// Clone the signer from the executor for signing the metadata.
			let signer = executor.signer.clone();
			// Get the current time in microseconds for the block timestamp.
			let current_time_micros = chrono::Utc::now().timestamp_micros() as u64;

			// Create a block metadata transaction.
			let block_metadata = Transaction::BlockMetadata(BlockMetadata::new(
				block_id,
				epoch,
				round,
				signer.author(),
				vec![],
				vec![],
				current_time_micros,
			));

			// Generate new accounts and create transactions for each block.
			let mut transactions = Vec::new();
			let mut transaction_hashes = Vec::new();
			transactions.push(block_metadata.clone());
			for _ in 0..2 {
				// Each block will contain 2 transactions.
				let new_account = LocalAccount::generate(&mut rng);
				let user_account_creation_tx = root_account.sign_with_transaction_builder(
					tx_factory.create_user_account(new_account.public_key()),
				);
				let tx_hash = user_account_creation_tx.clone().committed_hash();
				transaction_hashes.push(tx_hash);
				transactions.push(Transaction::UserTransaction(user_account_creation_tx));
			}

			// Group all transactions into an unsharded block for execution.
			let executable_transactions = ExecutableTransactions::Unsharded(
				transactions.into_iter().map(SignatureVerifiedTransaction::Valid).collect(),
			);
			let block = ExecutableBlock::new(block_id.clone(), executable_transactions);
			executor.execute_block(block).await?;

			// Retrieve the executor's API interface and fetch the transaction by each hash.
			let apis = executor.get_apis();
			for hash in transaction_hashes {
				let _ = apis
					.transactions
					.get_transaction_by_hash_inner(&AcceptType::Bcs, hash.into())
					.await?;
			}
		}

		Ok(())
	}

	#[tokio::test]
	async fn test_pipe_mempool() -> Result<(), anyhow::Error> {
		// header
		let mut executor = Executor::try_from_env()?;
		let user_transaction = create_signed_transaction(0, executor.aptos_config.chain_id.clone());

		// send transaction to mempool
		let (req_sender, callback) = oneshot::channel();
		executor
			.mempool_client_sender
			.send(MempoolClientRequest::SubmitTransaction(user_transaction.clone(), req_sender))
			.await?;

		// tick the transaction pipe
		let (tx, rx) = async_channel::unbounded();
		executor.tick_transaction_pipe(tx).await?;

		// receive the callback
		callback.await??;

		// receive the transaction
		let received_transaction = rx.recv().await?;
		assert_eq!(received_transaction, user_transaction);

		Ok(())
	}

	#[tokio::test]
	async fn test_pipe_mempool_while_server_running() -> Result<(), anyhow::Error> {
		let mut executor = Executor::try_from_env()?;
		let server_executor = executor.clone();

		let handle = tokio::spawn(async move {
			server_executor.run_service().await?;
			Ok(()) as Result<(), anyhow::Error>
		});

		let user_transaction = create_signed_transaction(0, executor.aptos_config.chain_id.clone());

		// send transaction to mempool
		let (req_sender, callback) = oneshot::channel();
		executor
			.mempool_client_sender
			.send(MempoolClientRequest::SubmitTransaction(user_transaction.clone(), req_sender))
			.await?;

		// tick the transaction pipe
		let (tx, rx) = async_channel::unbounded();
		executor.tick_transaction_pipe(tx).await?;

		// receive the callback
		callback.await??;

		// receive the transaction
		let received_transaction = rx.recv().await?;
		assert_eq!(received_transaction, user_transaction);

		handle.abort();

		Ok(())
	}

	#[tokio::test]
	async fn test_pipe_mempool_from_api() -> Result<(), anyhow::Error> {
		let executor = Executor::try_from_env()?;
		let mempool_executor = executor.clone();

		let (tx, rx) = async_channel::unbounded();
		let mempool_handle = tokio::spawn(async move {
			loop {
				mempool_executor.tick_transaction_pipe(tx.clone()).await?;
				tokio::time::sleep(tokio::time::Duration::from_secs(1)).await;
			}
			Ok(()) as Result<(), anyhow::Error>
		});

		let api = executor.get_apis();
		let user_transaction = create_signed_transaction(0, executor.aptos_config.chain_id.clone());
		let comparison_user_transaction = user_transaction.clone();
		let bcs_user_transaction = bcs::to_bytes(&user_transaction)?;
		let request = SubmitTransactionPost::Bcs(aptos_api::bcs_payload::Bcs(bcs_user_transaction));
		api.transactions.submit_transaction(AcceptType::Bcs, request).await?;
		let received_transaction = rx.recv().await?;
		assert_eq!(received_transaction, comparison_user_transaction);

		mempool_handle.abort();

		Ok(())
	}

	#[tokio::test]
	async fn test_repeated_pipe_mempool_from_api() -> Result<(), anyhow::Error> {
		let executor = Executor::try_from_env()?;
		let mempool_executor = executor.clone();

		let (tx, rx) = async_channel::unbounded();
		let mempool_handle = tokio::spawn(async move {
			loop {
				mempool_executor.tick_transaction_pipe(tx.clone()).await?;
				tokio::time::sleep(tokio::time::Duration::from_secs(1)).await;
			}
			Ok(()) as Result<(), anyhow::Error>
		});

		let api = executor.get_apis();
		let mut user_transactions = BTreeSet::new();
		let mut comparison_user_transactions = BTreeSet::new();
		for _ in 0..25 {
			let user_transaction =
				create_signed_transaction(0, executor.aptos_config.chain_id.clone());
			let bcs_user_transaction = bcs::to_bytes(&user_transaction)?;
			user_transactions.insert(bcs_user_transaction.clone());

			let request =
				SubmitTransactionPost::Bcs(aptos_api::bcs_payload::Bcs(bcs_user_transaction));
			api.transactions.submit_transaction(AcceptType::Bcs, request).await?;

			let received_transaction = rx.recv().await?;
			let bcs_received_transaction = bcs::to_bytes(&received_transaction)?;
			comparison_user_transactions.insert(bcs_received_transaction.clone());
		}

		assert_eq!(user_transactions.len(), comparison_user_transactions.len());
		assert_eq!(user_transactions, comparison_user_transactions);

		mempool_handle.abort();

		Ok(())
	}
}<|MERGE_RESOLUTION|>--- conflicted
+++ resolved
@@ -338,7 +338,6 @@
 			.server(format!("http://{:?}", self.aptos_config.aptos_rest_listen_url));
 
 		let ui = api_service.swagger_ui();
-<<<<<<< HEAD
 	
 		let cors = Cors::new() 
 			.allow_methods(vec![Method::GET, Method::POST])
@@ -351,12 +350,6 @@
 		Server::new(TcpListener::bind(
 			self.aptos_config.aptos_rest_listen_url.clone()
 		))
-=======
-
-		// todo: add cors
-		let app = Route::new().nest("/v1", api_service).nest("/spec", ui);
-		Server::new(TcpListener::bind(self.aptos_config.aptos_rest_listen_url.clone()))
->>>>>>> dad35d11
 			.run(app)
 			.await
 			.map_err(|e| anyhow::anyhow!("Server error: {:?}", e))?;
