use std::str::FromStr;
use crate::eth_client::{
    MCR,
    MOVEToken,
    MovementStaking
};
use alloy::signers::Signer;
use mcr_settlement_config::Config;
use alloy::providers::ProviderBuilder;
use alloy::signers::{local::PrivateKeySigner};
use alloy_primitives::Address;
use alloy_primitives::U256;
use alloy_network::EthereumWallet;

use godfig::{
    Godfig,
    backend::config_file::ConfigFile
};
use tracing::info;
use anyhow::Context;
// use alloy::rpc::types::trace::parity::TraceType;
// use alloy_rpc_types::TransactionRequest;


async fn run_genesis_ceremony(
    config : &Config,
    governor: PrivateKeySigner,
    rpc_url: &str,
    move_token_address: Address,
    staking_address: Address,
    mcr_address: Address,
) -> Result<(), anyhow::Error> {

    // Build alice client for MOVEToken, MCR, and staking
    info!("Creating alice client");
    let alice : PrivateKeySigner = config.well_known_accounts.get(1).context("No well known account")?.parse()?;
    let alice_address : Address = config.well_known_addresses.get(1).context("No well known address")?.parse()?;
    let alice_rpc_provider = ProviderBuilder::new()
<<<<<<< HEAD
        .with_chain_id(17000)
        .signer(EthereumSigner::from(alice.clone()))
=======
        .with_recommended_fillers()
        .wallet(EthereumWallet::from(alice.clone()))
>>>>>>> e928cc9a
        .on_builtin(&rpc_url)
        .await?;
    let alice_mcr = MCR::new(mcr_address, &alice_rpc_provider);
    let alice_staking = MovementStaking::new(staking_address, &alice_rpc_provider);
    let alice_move_token = MOVEToken::new(move_token_address, &alice_rpc_provider);

    // Build bob client for MOVEToken, MCR, and staking
    info!("Creating bob client");
    let bob: PrivateKeySigner = config.well_known_accounts.get(2).context("No well known account")?.parse()?;
    let bob_rpc_provider = ProviderBuilder::new()
<<<<<<< HEAD
        .with_chain_id(17000)   
        .signer(EthereumSigner::from(bob.clone()))
=======
        .with_recommended_fillers()
        .wallet(EthereumWallet::from(bob.clone()))
>>>>>>> e928cc9a
        .on_builtin(&rpc_url)
        .await?;
    let bob_mcr = MCR::new(mcr_address, &bob_rpc_provider);
    let bob_staking = MovementStaking::new(staking_address, &bob_rpc_provider);
    let bob_move_token = MOVEToken::new(move_token_address, &bob_rpc_provider);

    // Build the MCR client for staking
    info!("Creating governor client");
    let governor_rpc_provider = ProviderBuilder::new()
<<<<<<< HEAD
        .with_chain_id(17000)   
        .signer(EthereumSigner::from(governor.clone()))
=======
        .with_recommended_fillers()
        .wallet(EthereumWallet::from(governor.clone()))
>>>>>>> e928cc9a
        .on_builtin(&rpc_url)
        .await?;
    let governor_token = MOVEToken::new(move_token_address, &governor_rpc_provider);
    let governor_staking = MovementStaking::new(staking_address, &governor_rpc_provider);
    let governor_mcr = MCR::new(mcr_address, &governor_rpc_provider);

    // alice stakes for mcr
    info!("Alice stakes for MCR");
    let token_name = governor_token.
        name().call().await.context("Failed to get token name")?;
    info!("Token name: {}", token_name._0);

    // debug: this is showing up correctly
    let hasMinterRole = governor_token
        .hasMinterRole(governor.address())
         
        .call().await
        .context("Failed to check if governor has minter role")?;
    info!("Has minter role: {}", hasMinterRole._0);

    let hasMinterRoleFromAlice = alice_move_token
        .hasMinterRole(governor.address()) 
        .call().await
        .context("Failed to check if governor has minter role")?;
    info!("Has minter role from Alice: {}", hasMinterRoleFromAlice._0);


    //info!("config chain_id: {}",config.eth_chain_id.clone().to_string());
    //info!("governor chain_id: {}", governor_rpc_provider.get_chain_id().await.context("Failed to get chain id")?.to_string());

    // debug: this is showing up correctly
    let aliceHashMinterRole = governor_token
        .hasMinterRole(alice.address()) 
        .call().await
        .context("Failed to check if alice has minter role")?;
    info!("Alice has minter role: {}", aliceHashMinterRole._0);

    let governor_address = governor.address();
    info!("Governor address: {}", governor_address.clone().to_string());
    // debug: fails here
    let receipt = governor_token
        .mint(alice_address, U256::from(100))
<<<<<<< HEAD
        .call()
        .await.context("Governor failed to mint for alice")?;
=======
        .send().await?.watch().await.context("Governor failed to mint for alice")?;

    info!("staking_address: {}", staking_address.clone().to_string());
>>>>>>> e928cc9a

    // debug: also fails here if you lift the restriction above; then it fails as if msg.sender =  address(0)
    alice_move_token
        .approve(staking_address, U256::from(100))
        .send().await?.watch().await.context("Alice failed to approve MCR")?;
    alice_staking
        .stake(mcr_address, move_token_address, U256::from(100))
        .send().await?.watch().await.context("Alice failed to stake for MCR")?;

    // bob stakes for mcr
    info!("Bob stakes for MCR");
    governor_token
        .mint(bob.address(), U256::from(100))
        .send().await?.watch().await.context("Governor failed to mint for bob")?;

    let bob_balance = bob_move_token
        .balanceOf(bob.address())
        .call().await.context("Failed to get bob balance")?;
    info!("Bob balance: {}", bob_balance._0);
    bob_move_token
        .approve(staking_address, U256::from(100))
        .send().await?.watch().await.context("Bob failed to approve MCR")?;
    bob_staking
        .stake(mcr_address, move_token_address, U256::from(100))
        .send().await?.watch().await.context("Bob failed to stake for MCR")?;

    let domain_time = governor_staking
    .epochDurationByDomain(mcr_address.clone())
    .call()
    .await.context("Failed to get domain registration time")?;
    // info!("Domain registration time in MCR {}", domain_time);
    // mcr accepts the genesis
    info!("MCR accepts the genesis");
    governor_mcr
        .acceptGenesisCeremony()
        .send().await?.watch().await.context("Governor failed to accept genesis ceremony")?;

    Ok(())
}

#[tokio::test]
pub async fn test_genesis_ceremony() -> Result<(), anyhow::Error> {

    use tracing_subscriber::EnvFilter;

	tracing_subscriber::fmt()
		.with_env_filter(
			EnvFilter::try_from_default_env().unwrap_or_else(|_| EnvFilter::new("info")),
		)
		.init();
    
	let dot_movement = dot_movement::DotMovement::try_from_env()?;
	let mut config_file = dot_movement.try_get_or_create_config_file().await?;

	// get a matching godfig object
	let godfig : Godfig<Config, ConfigFile> = Godfig::new(ConfigFile::new(config_file), vec![
        "mcr_settlement".to_string(),
    ]);
    let config : Config = godfig.try_wait_for_ready().await?;

    run_genesis_ceremony(
        &config,
<<<<<<< HEAD
        LocalWallet::from_str(&config.governor_private_key)?.with_chain_id(Some(17000)),
=======
        PrivateKeySigner::from_str(&config.governor_private_key)?,
>>>>>>> e928cc9a
        &config.eth_rpc_connection_url(),
        Address::from_str(&config.move_token_contract_address)?,
        Address::from_str(&config.movement_staking_contract_address)?,
        Address::from_str(&config.mcr_contract_address)?
    ).await?;

    Ok(())
}
<|MERGE_RESOLUTION|>--- conflicted
+++ resolved
@@ -36,13 +36,8 @@
     let alice : PrivateKeySigner = config.well_known_accounts.get(1).context("No well known account")?.parse()?;
     let alice_address : Address = config.well_known_addresses.get(1).context("No well known address")?.parse()?;
     let alice_rpc_provider = ProviderBuilder::new()
-<<<<<<< HEAD
-        .with_chain_id(17000)
-        .signer(EthereumSigner::from(alice.clone()))
-=======
         .with_recommended_fillers()
         .wallet(EthereumWallet::from(alice.clone()))
->>>>>>> e928cc9a
         .on_builtin(&rpc_url)
         .await?;
     let alice_mcr = MCR::new(mcr_address, &alice_rpc_provider);
@@ -53,13 +48,8 @@
     info!("Creating bob client");
     let bob: PrivateKeySigner = config.well_known_accounts.get(2).context("No well known account")?.parse()?;
     let bob_rpc_provider = ProviderBuilder::new()
-<<<<<<< HEAD
-        .with_chain_id(17000)   
-        .signer(EthereumSigner::from(bob.clone()))
-=======
         .with_recommended_fillers()
         .wallet(EthereumWallet::from(bob.clone()))
->>>>>>> e928cc9a
         .on_builtin(&rpc_url)
         .await?;
     let bob_mcr = MCR::new(mcr_address, &bob_rpc_provider);
@@ -69,13 +59,8 @@
     // Build the MCR client for staking
     info!("Creating governor client");
     let governor_rpc_provider = ProviderBuilder::new()
-<<<<<<< HEAD
-        .with_chain_id(17000)   
-        .signer(EthereumSigner::from(governor.clone()))
-=======
         .with_recommended_fillers()
         .wallet(EthereumWallet::from(governor.clone()))
->>>>>>> e928cc9a
         .on_builtin(&rpc_url)
         .await?;
     let governor_token = MOVEToken::new(move_token_address, &governor_rpc_provider);
@@ -118,14 +103,9 @@
     // debug: fails here
     let receipt = governor_token
         .mint(alice_address, U256::from(100))
-<<<<<<< HEAD
-        .call()
-        .await.context("Governor failed to mint for alice")?;
-=======
         .send().await?.watch().await.context("Governor failed to mint for alice")?;
 
     info!("staking_address: {}", staking_address.clone().to_string());
->>>>>>> e928cc9a
 
     // debug: also fails here if you lift the restriction above; then it fails as if msg.sender =  address(0)
     alice_move_token
@@ -188,11 +168,7 @@
 
     run_genesis_ceremony(
         &config,
-<<<<<<< HEAD
-        LocalWallet::from_str(&config.governor_private_key)?.with_chain_id(Some(17000)),
-=======
         PrivateKeySigner::from_str(&config.governor_private_key)?,
->>>>>>> e928cc9a
         &config.eth_rpc_connection_url(),
         Address::from_str(&config.move_token_contract_address)?,
         Address::from_str(&config.movement_staking_contract_address)?,
