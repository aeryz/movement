[package]
name = "mcr-settlement-client"
version = { workspace = true }
edition = { workspace = true }
license = { workspace = true }
authors = { workspace = true }
repository = { workspace = true }
homepage = { workspace = true }
publish = { workspace = true }
rust-version = { workspace = true }

# See more keys and their definitions at https://doc.rust-lang.org/cargo/reference/manifest.html

[dependencies]
<<<<<<< HEAD
mcr-settlement-config = { workspace = true }

#move to workspace when impl is done.
alloy = { git = "https://github.com/alloy-rs/alloy.git", package = "alloy", features = [
    "pubsub",
    "signers",
    "signer-wallet",
    "signer-yubihsm",
] }
alloy-primitives = { version = "0.7.2", default-features = false }
alloy_provider = { git = "https://github.com/alloy-rs/alloy.git", package = "alloy-provider", features = [
    "ws",
] }
alloy-sol-types = { version = "0.7.2", features = ["json"] }
alloy_network = { git = "https://github.com/alloy-rs/alloy.git", package = "alloy-network" }
alloy_transport = { git = "https://github.com/alloy-rs/alloy.git", package = "alloy-transport" }
alloy_transport_http = { git = "https://github.com/alloy-rs/alloy.git", package = "alloy-transport-http" }
alloy_contract = { git = "https://github.com/alloy-rs/alloy.git", package = "alloy-contract" }
alloy-signer-wallet = { workspace = true }
alloy_rpc_types = { git = "https://github.com/alloy-rs/alloy.git", package = "alloy-rpc-types" }
alloy_transport_ws = { git = "https://github.com/alloy-rs/alloy.git", package = "alloy-transport-ws" }

=======
alloy = { workspace = true }                #move to workspace when impl is done.
alloy-primitives = { workspace = true }
alloy_provider = { workspace = true }
alloy-sol-types = { workspace = true }
alloy_network = { workspace = true }
alloy_transport = { workspace = true }
alloy_transport_http = { workspace = true }
alloy_contract = { workspace = true }
alloy_signer_wallet = { workspace = true }
alloy_rpc_types = { workspace = true }
alloy_transport_ws = { workspace = true }

thiserror = "1.0.60"

>>>>>>> 24da7a23
anyhow = { workspace = true }
async-stream = { workspace = true }
async-trait = { workspace = true }
movement-types = { workspace = true }
thiserror = { workspace = true }
tokio = { workspace = true }
tokio-stream = { workspace = true }
tracing = { workspace = true }
tracing-subscriber = { workspace = true }

[dev-dependencies]
futures = { workspace = true }
serde_json = { workspace = true }
alloy_node_bindings = { git = "https://github.com/alloy-rs/alloy.git", package = "alloy-node-bindings" }

[features]
default = ["eth"]
integration-tests = ["eth"]
eth = []
mock = []

[lints]
workspace = true<|MERGE_RESOLUTION|>--- conflicted
+++ resolved
@@ -12,45 +12,20 @@
 # See more keys and their definitions at https://doc.rust-lang.org/cargo/reference/manifest.html
 
 [dependencies]
-<<<<<<< HEAD
 mcr-settlement-config = { workspace = true }
 
-#move to workspace when impl is done.
-alloy = { git = "https://github.com/alloy-rs/alloy.git", package = "alloy", features = [
-    "pubsub",
-    "signers",
-    "signer-wallet",
-    "signer-yubihsm",
-] }
-alloy-primitives = { version = "0.7.2", default-features = false }
-alloy_provider = { git = "https://github.com/alloy-rs/alloy.git", package = "alloy-provider", features = [
-    "ws",
-] }
-alloy-sol-types = { version = "0.7.2", features = ["json"] }
-alloy_network = { git = "https://github.com/alloy-rs/alloy.git", package = "alloy-network" }
-alloy_transport = { git = "https://github.com/alloy-rs/alloy.git", package = "alloy-transport" }
-alloy_transport_http = { git = "https://github.com/alloy-rs/alloy.git", package = "alloy-transport-http" }
-alloy_contract = { git = "https://github.com/alloy-rs/alloy.git", package = "alloy-contract" }
+alloy = { workspace = true }
+alloy-primitives = { workspace = true }
+alloy-provider = { workspace = true }
+alloy-sol-types = { workspace = true }
+alloy-network = { workspace = true }
+alloy-transport = { workspace = true }
+alloy-transport-http = { workspace = true }
+alloy-contract = { workspace = true }
 alloy-signer-wallet = { workspace = true }
-alloy_rpc_types = { git = "https://github.com/alloy-rs/alloy.git", package = "alloy-rpc-types" }
-alloy_transport_ws = { git = "https://github.com/alloy-rs/alloy.git", package = "alloy-transport-ws" }
+alloy-rpc-types = { workspace = true }
+alloy-transport-ws = { workspace = true }
 
-=======
-alloy = { workspace = true }                #move to workspace when impl is done.
-alloy-primitives = { workspace = true }
-alloy_provider = { workspace = true }
-alloy-sol-types = { workspace = true }
-alloy_network = { workspace = true }
-alloy_transport = { workspace = true }
-alloy_transport_http = { workspace = true }
-alloy_contract = { workspace = true }
-alloy_signer_wallet = { workspace = true }
-alloy_rpc_types = { workspace = true }
-alloy_transport_ws = { workspace = true }
-
-thiserror = "1.0.60"
-
->>>>>>> 24da7a23
 anyhow = { workspace = true }
 async-stream = { workspace = true }
 async-trait = { workspace = true }
@@ -64,7 +39,6 @@
 [dev-dependencies]
 futures = { workspace = true }
 serde_json = { workspace = true }
-alloy_node_bindings = { git = "https://github.com/alloy-rs/alloy.git", package = "alloy-node-bindings" }
 
 [features]
 default = ["eth"]
