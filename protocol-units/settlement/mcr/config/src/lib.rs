--- conflicted
+++ resolved
@@ -23,14 +23,10 @@
 	#[serde(default = "default_mcr_contract_address")]
 	pub mcr_contract_address: String,
 	#[serde(default = "default_gas_limit")]
-<<<<<<< HEAD
 	pub gas_limit: u64,
-=======
-	pub gas_limit: u128,
 	/// Timeout for batching blocks, in milliseconds
 	#[serde(default = "default_batch_timeout")]
 	pub batch_timeout: u64,
->>>>>>> 534a60ab
 	#[serde(default = "default_tx_send_retries")]
 	pub tx_send_retries: u32,
 	pub anvil_process_pid: Option<u32>,
