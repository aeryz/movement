use anyhow::Error;
use mempool_util::{MempoolBlockOperations, MempoolTransaction, MempoolTransactionOperations};
use movement_types::{Block, Id};
use rocksdb::{ColumnFamilyDescriptor, Options, DB};
<<<<<<< HEAD
use serde_json;
=======
use bcs;
use tokio::sync::RwLock;

>>>>>>> 247a0265
use std::fmt::Write;
use std::sync::Arc;

#[derive(Debug, Clone)]
pub struct RocksdbMempool {
	db: Arc<DB>,
}
impl RocksdbMempool {
	pub fn try_new(path: &str) -> Result<Self, Error> {
		let mut options = Options::default();
		options.create_if_missing(true);
		options.create_missing_column_families(true);

		let mempool_transactions_cf =
			ColumnFamilyDescriptor::new("mempool_transactions", Options::default());
		let transaction_truths_cf =
			ColumnFamilyDescriptor::new("transaction_truths", Options::default());
		let blocks_cf = ColumnFamilyDescriptor::new("blocks", Options::default());
		let transaction_lookups_cf =
			ColumnFamilyDescriptor::new("transaction_lookups", Options::default());

		let db = DB::open_cf_descriptors(
			&options,
			path,
			vec![mempool_transactions_cf, transaction_truths_cf, blocks_cf, transaction_lookups_cf],
		)
		.map_err(|e| Error::new(e))?;

		Ok(RocksdbMempool { db: Arc::new(db) })
	}

	pub fn construct_mempool_transaction_key(transaction: &MempoolTransaction) -> String {
		// Pre-allocate a string with the required capacity
		let mut key = String::with_capacity(32 + 1 + 32 + 1 + 32);
		// Write key components. The numbers are zero-padded to 32 characters.
		key.write_fmt(format_args!(
			"{:032}:{:032}:{}",
			transaction.timestamp,
			transaction.transaction.sequence_number,
			transaction.transaction.id(),
		))
		.unwrap();
		key
	}

	/// Helper function to retrieve the key for mempool transaction from the lookup table.
	async fn get_mempool_transaction_key(
		&self,
		transaction_id: &Id,
	) -> Result<Option<Vec<u8>>, Error> {
		let db = self.db.clone();
		let transaction_id = transaction_id.clone();
		tokio::task::spawn_blocking(move ||{
			let cf_handle = db
			.cf_handle("transaction_lookups")
			.ok_or_else(|| Error::msg("CF handle not found"))?;
			db.get_cf(&cf_handle, transaction_id.to_vec()).map_err(|e| Error::new(e))
		}).await?
	}
}

impl MempoolTransactionOperations for RocksdbMempool {
	async fn has_mempool_transaction(&self, transaction_id: Id) -> Result<bool, Error> {
		let key = self.get_mempool_transaction_key(&transaction_id).await?;
		let db = self.db.clone();
		tokio::task::spawn_blocking(move || {
			match key {
				Some(k) => {
					let cf_handle = db
						.cf_handle("mempool_transactions")
						.ok_or_else(|| Error::msg("CF handle not found"))?;
					Ok(db.get_cf(&cf_handle, k)?.is_some())
				}
				None => Ok(false),
			}
		}).await?
	}

	async fn add_mempool_transaction(&self, tx: MempoolTransaction) -> Result<(), Error> {
<<<<<<< HEAD
		let serialized_tx = serde_json::to_vec(&tx)?;
		let db = self.db.clone();

		tokio::task::spawn_blocking(move ||{
			let mempool_transactions_cf_handle = db
=======
		let serialized_tx = bcs::to_bytes(&tx)?;
		let db = self.db.write().await;
		let mempool_transactions_cf_handle = db
>>>>>>> 247a0265
			.cf_handle("mempool_transactions")
			.ok_or_else(|| Error::msg("CF handle not found"))?;
			let transaction_lookups_cf_handle = db
				.cf_handle("transaction_lookups")
				.ok_or_else(|| Error::msg("CF handle not found"))?;

			let key = Self::construct_mempool_transaction_key(&tx);
			db.put_cf(&mempool_transactions_cf_handle, &key, &serialized_tx)?;
			db.put_cf(&transaction_lookups_cf_handle, tx.transaction.id().to_vec(), &key)?;
			Ok::<(), Error>(())
		}).await??;

		Ok(())
	}

	async fn remove_mempool_transaction(&self, transaction_id: Id) -> Result<(), Error> {
		let key = self.get_mempool_transaction_key(&transaction_id).await?;
		let db = self.db.clone();
		tokio::task::spawn_blocking(move || {
			match key {
				Some(k) => {
					let cf_handle = db
						.cf_handle("mempool_transactions")
						.ok_or_else(|| Error::msg("CF handle not found"))?;
					db.delete_cf(&cf_handle, k)?;
					let lookups_cf_handle = db
						.cf_handle("transaction_lookups")
						.ok_or_else(|| Error::msg("CF handle not found"))?;
					db.delete_cf(&lookups_cf_handle, transaction_id.to_vec())?;
				}
				None => (),
			}
			Ok::<(), Error>(())
		}).await??;
		Ok(())
	}

	// Updated method signatures and implementations go here
	async fn get_mempool_transaction(
		&self,
		transaction_id: Id,
	) -> Result<Option<MempoolTransaction>, Error> {
		let key = match self.get_mempool_transaction_key(&transaction_id).await? {
			Some(k) => k,
			None => return Ok(None), // If no key found in lookup, return None
		};
		let db = self.db.clone();
		tokio::task::spawn_blocking(move ||{
			let cf_handle = db
			.cf_handle("mempool_transactions")
			.ok_or_else(|| Error::msg("CF handle not found"))?;
<<<<<<< HEAD
			match db.get_cf(&cf_handle, &key)? {
				Some(serialized_tx) => {
					let tx: MempoolTransaction = serde_json::from_slice(&serialized_tx)?;
					Ok(Some(tx))
				}
				None => Ok(None),
=======
		match db.get_cf(&cf_handle, &key)? {
			Some(serialized_tx) => {
				let tx: MempoolTransaction = bcs::from_bytes(&serialized_tx)?;
				Ok(Some(tx))
>>>>>>> 247a0265
			}
		}).await?
	}

	async fn pop_mempool_transaction(&self) -> Result<Option<MempoolTransaction>, Error> {
		let db = self.db.clone();
		tokio::task::spawn_blocking(move ||{
			let cf_handle = db
			.cf_handle("mempool_transactions")
			.ok_or_else(|| Error::msg("CF handle not found"))?;
			let mut iter = db.iterator_cf(&cf_handle, rocksdb::IteratorMode::Start);

			match iter.next() {
				None => return Ok(None), // No transactions to pop
				Some(res) => {
					let (key, value) = res?;
					let tx: MempoolTransaction = serde_json::from_slice(&value)?;
					db.delete_cf(&cf_handle, &key)?;

					// Optionally, remove from the lookup table as well
					let lookups_cf_handle = db
						.cf_handle("transaction_lookups")
						.ok_or_else(|| Error::msg("CF handle not found"))?;
					db.delete_cf(&lookups_cf_handle, tx.transaction.id().to_vec())?;

					Ok(Some(tx))
				}
			}

		}).await?
	}

	async fn pop_mempool_transactions(&self, n : usize) -> Result<Vec<MempoolTransaction>, anyhow::Error> {
		let db = self.db.clone();
		tokio::task::spawn_blocking(move ||{
			let cf_handle = db
			.cf_handle("mempool_transactions")
			.ok_or_else(|| Error::msg("CF handle not found"))?;
			let mut iter = db.iterator_cf(&cf_handle, rocksdb::IteratorMode::Start);
	
			let mut mempool_transactions = Vec::with_capacity(n as usize);
			while let Some(res) = iter.next() {
				let (key, value) = res?;
				let tx: MempoolTransaction = bcs::from_bytes(&value)?;
				db.delete_cf(&cf_handle, &key)?;

				// Optionally, remove from the lookup table as well
				let lookups_cf_handle = db
					.cf_handle("transaction_lookups")
					.ok_or_else(|| Error::msg("CF handle not found"))?;
				db.delete_cf(&lookups_cf_handle, tx.transaction.id().to_vec())?;

				mempool_transactions.push(tx);
				if mempool_transactions.len() > n - 1 {
					break;
				}
			}
			Ok(mempool_transactions)
		}).await?
	}

}


impl MempoolBlockOperations for RocksdbMempool {
	async fn has_block(&self, block_id: Id) -> Result<bool, Error> {
		let db = self.db.clone();
		tokio::task::spawn_blocking(move ||{
			let cf_handle = db.cf_handle("blocks").ok_or_else(|| Error::msg("CF handle not found"))?;
			Ok(db.get_cf(&cf_handle, block_id.to_vec())?.is_some())
		}).await?
	}

	async fn add_block(&self, block: Block) -> Result<(), Error> {
<<<<<<< HEAD
		let serialized_block = serde_json::to_vec(&block)?;
		let db = self.db.clone();
		tokio::task::spawn_blocking(move ||{
			let cf_handle = db.cf_handle("blocks").ok_or_else(|| Error::msg("CF handle not found"))?;
			db.put_cf(&cf_handle, block.id().to_vec(), &serialized_block)?;
			Ok(())
		}).await?
=======
		let serialized_block = bcs::to_bytes(&block)?;
		let db = self.db.write().await;
		let cf_handle = db.cf_handle("blocks").ok_or_else(|| Error::msg("CF handle not found"))?;
		db.put_cf(&cf_handle, block.id().to_vec(), &serialized_block)?;
		Ok(())
>>>>>>> 247a0265
	}

	async fn remove_block(&self, block_id: Id) -> Result<(), Error> {
		let db = self.db.clone();
		tokio::task::spawn_blocking(move ||{
			let cf_handle = db.cf_handle("blocks").ok_or_else(|| Error::msg("CF handle not found"))?;
			db.delete_cf(&cf_handle, block_id.to_vec())?;
			Ok(())
		}).await?
	}

	async fn get_block(&self, block_id: Id) -> Result<Option<Block>, Error> {
<<<<<<< HEAD
		let db = self.db.clone();
		tokio::task::spawn_blocking(move ||{
			let cf_handle = db.cf_handle("blocks").ok_or_else(|| Error::msg("CF handle not found"))?;
			let serialized_block = db.get_cf(&cf_handle, block_id.to_vec())?;
			match serialized_block {
				Some(serialized_block) => {
					let block: Block = serde_json::from_slice(&serialized_block)?;
					Ok(Some(block))
				}
				None => Ok(None),
=======
		let db = self.db.read().await;
		let cf_handle = db.cf_handle("blocks").ok_or_else(|| Error::msg("CF handle not found"))?;
		let serialized_block = db.get_cf(&cf_handle, block_id.to_vec())?;
		match serialized_block {
			Some(serialized_block) => {
				let block: Block = bcs::from_bytes(&serialized_block)?;
				Ok(Some(block))
>>>>>>> 247a0265
			}
		}).await?
	}
}

#[cfg(test)]
pub mod test {

	use super::*;
	use movement_types::Transaction;
	use tempfile::tempdir;

	#[tokio::test]
	async fn test_rocksdb_mempool_basic_operations() -> Result<(), Error> {
		let temp_dir = tempdir().unwrap();
		let path = temp_dir.path().to_str().unwrap();
		let mempool = RocksdbMempool::try_new(path)?;

		let tx = MempoolTransaction::test();
		let tx_id = tx.id();
		mempool.add_mempool_transaction(tx.clone()).await?;
		assert!(mempool.has_mempool_transaction(tx_id.clone()).await?);
		let tx2 = mempool.get_mempool_transaction(tx_id.clone()).await?;
		assert_eq!(Some(tx), tx2);
		mempool.remove_mempool_transaction(tx_id.clone()).await?;
		assert!(!mempool.has_mempool_transaction(tx_id.clone()).await?);

		let block = Block::test();
		let block_id = block.id();
		mempool.add_block(block.clone()).await?;
		assert!(mempool.has_block(block_id.clone()).await?);
		let block2 = mempool.get_block(block_id.clone()).await?;
		assert_eq!(Some(block), block2);
		mempool.remove_block(block_id.clone()).await?;
		assert!(!mempool.has_block(block_id.clone()).await?);

		Ok(())
	}

	#[tokio::test]
	async fn test_rocksdb_transaction_operations() -> Result<(), Error> {
		let temp_dir = tempdir().unwrap();
		let path = temp_dir.path().to_str().unwrap();
		let mempool = RocksdbMempool::try_new(path)?;

		let tx = Transaction::test();
		let tx_id = tx.id();
		mempool.add_transaction(tx.clone()).await?;
		assert!(mempool.has_transaction(tx_id.clone()).await?);
		let tx2 = mempool.get_transaction(tx_id.clone()).await?;
		assert_eq!(Some(tx), tx2);
		mempool.remove_transaction(tx_id.clone()).await?;
		assert!(!mempool.has_transaction(tx_id.clone()).await?);

		Ok(())
	}

	#[tokio::test]
	async fn test_transaction_slot_based_ordering() -> Result<(), Error> {
		let temp_dir = tempdir().unwrap();
		let path = temp_dir.path().to_str().unwrap();
		let mempool = RocksdbMempool::try_new(path)?;

		let tx1 = MempoolTransaction::at_time(Transaction::new(vec![1], 0), 2);
		let tx2 = MempoolTransaction::at_time(Transaction::new(vec![2], 0), 64);
		let tx3 = MempoolTransaction::at_time(Transaction::new(vec![3], 0), 128);

		mempool.add_mempool_transaction(tx2.clone()).await?;
		mempool.add_mempool_transaction(tx1.clone()).await?;
		mempool.add_mempool_transaction(tx3.clone()).await?;

		let txs = mempool.pop_mempool_transactions(3).await?;
		assert_eq!(txs[0], tx1);
		assert_eq!(txs[1], tx2);
		assert_eq!(txs[2], tx3);

		Ok(())
	}

	#[tokio::test]
	async fn test_transaction_sequence_number_based_ordering() -> Result<(), Error> {
		let temp_dir = tempdir().unwrap();
		let path = temp_dir.path().to_str().unwrap();
		let mempool = RocksdbMempool::try_new(path)?;

		let tx1 = MempoolTransaction::at_time(Transaction::new(vec![1], 0), 2);
		let tx2 = MempoolTransaction::at_time(Transaction::new(vec![2], 1), 2);
		let tx3 = MempoolTransaction::at_time(Transaction::new(vec![3], 0), 64);

		mempool.add_mempool_transaction(tx2.clone()).await?;
		mempool.add_mempool_transaction(tx1.clone()).await?;
		mempool.add_mempool_transaction(tx3.clone()).await?;

		let txs = mempool.pop_mempool_transactions(3).await?;
		assert_eq!(txs[0], tx1);
		assert_eq!(txs[1], tx2);
		assert_eq!(txs[2], tx3);

		Ok(())
	}

	#[tokio::test]
	async fn test_slot_and_transaction_based_ordering() -> Result<(), Error> {
		let temp_dir = tempdir().unwrap();
		let path = temp_dir.path().to_str().unwrap();
		let mempool = RocksdbMempool::try_new(path)?;

		let tx1 = MempoolTransaction::at_time(Transaction::new(vec![1], 0), 0);
		let tx2 = MempoolTransaction::at_time(Transaction::new(vec![2], 1), 0);
		let tx3 = MempoolTransaction::at_time(Transaction::new(vec![3], 2), 0);

		mempool.add_mempool_transaction(tx2.clone()).await?;
		mempool.add_mempool_transaction(tx1.clone()).await?;
		mempool.add_mempool_transaction(tx3.clone()).await?;

		let txs = mempool.pop_mempool_transactions(3).await?;
		assert_eq!(txs[0], tx1);
		assert_eq!(txs[1], tx2);
		assert_eq!(txs[2], tx3);

		Ok(())
	}
}<|MERGE_RESOLUTION|>--- conflicted
+++ resolved
@@ -2,13 +2,7 @@
 use mempool_util::{MempoolBlockOperations, MempoolTransaction, MempoolTransactionOperations};
 use movement_types::{Block, Id};
 use rocksdb::{ColumnFamilyDescriptor, Options, DB};
-<<<<<<< HEAD
-use serde_json;
-=======
 use bcs;
-use tokio::sync::RwLock;
-
->>>>>>> 247a0265
 use std::fmt::Write;
 use std::sync::Arc;
 
@@ -88,22 +82,16 @@
 	}
 
 	async fn add_mempool_transaction(&self, tx: MempoolTransaction) -> Result<(), Error> {
-<<<<<<< HEAD
-		let serialized_tx = serde_json::to_vec(&tx)?;
+		let serialized_tx = bcs::to_bytes(&tx)?;
 		let db = self.db.clone();
 
 		tokio::task::spawn_blocking(move ||{
 			let mempool_transactions_cf_handle = db
-=======
-		let serialized_tx = bcs::to_bytes(&tx)?;
-		let db = self.db.write().await;
-		let mempool_transactions_cf_handle = db
->>>>>>> 247a0265
-			.cf_handle("mempool_transactions")
-			.ok_or_else(|| Error::msg("CF handle not found"))?;
-			let transaction_lookups_cf_handle = db
-				.cf_handle("transaction_lookups")
+				.cf_handle("mempool_transactions")
 				.ok_or_else(|| Error::msg("CF handle not found"))?;
+				let transaction_lookups_cf_handle = db
+					.cf_handle("transaction_lookups")
+					.ok_or_else(|| Error::msg("CF handle not found"))?;
 
 			let key = Self::construct_mempool_transaction_key(&tx);
 			db.put_cf(&mempool_transactions_cf_handle, &key, &serialized_tx)?;
@@ -150,19 +138,12 @@
 			let cf_handle = db
 			.cf_handle("mempool_transactions")
 			.ok_or_else(|| Error::msg("CF handle not found"))?;
-<<<<<<< HEAD
 			match db.get_cf(&cf_handle, &key)? {
 				Some(serialized_tx) => {
-					let tx: MempoolTransaction = serde_json::from_slice(&serialized_tx)?;
+					let tx: MempoolTransaction = bcs::from_bytes(&serialized_tx)?;
 					Ok(Some(tx))
-				}
+				},
 				None => Ok(None),
-=======
-		match db.get_cf(&cf_handle, &key)? {
-			Some(serialized_tx) => {
-				let tx: MempoolTransaction = bcs::from_bytes(&serialized_tx)?;
-				Ok(Some(tx))
->>>>>>> 247a0265
 			}
 		}).await?
 	}
@@ -179,7 +160,7 @@
 				None => return Ok(None), // No transactions to pop
 				Some(res) => {
 					let (key, value) = res?;
-					let tx: MempoolTransaction = serde_json::from_slice(&value)?;
+					let tx: MempoolTransaction = bcs::from_bytes(&value)?;
 					db.delete_cf(&cf_handle, &key)?;
 
 					// Optionally, remove from the lookup table as well
@@ -237,21 +218,13 @@
 	}
 
 	async fn add_block(&self, block: Block) -> Result<(), Error> {
-<<<<<<< HEAD
-		let serialized_block = serde_json::to_vec(&block)?;
+		let serialized_block = bcs::to_bytes(&block)?;
 		let db = self.db.clone();
 		tokio::task::spawn_blocking(move ||{
 			let cf_handle = db.cf_handle("blocks").ok_or_else(|| Error::msg("CF handle not found"))?;
 			db.put_cf(&cf_handle, block.id().to_vec(), &serialized_block)?;
 			Ok(())
 		}).await?
-=======
-		let serialized_block = bcs::to_bytes(&block)?;
-		let db = self.db.write().await;
-		let cf_handle = db.cf_handle("blocks").ok_or_else(|| Error::msg("CF handle not found"))?;
-		db.put_cf(&cf_handle, block.id().to_vec(), &serialized_block)?;
-		Ok(())
->>>>>>> 247a0265
 	}
 
 	async fn remove_block(&self, block_id: Id) -> Result<(), Error> {
@@ -264,26 +237,16 @@
 	}
 
 	async fn get_block(&self, block_id: Id) -> Result<Option<Block>, Error> {
-<<<<<<< HEAD
 		let db = self.db.clone();
 		tokio::task::spawn_blocking(move ||{
 			let cf_handle = db.cf_handle("blocks").ok_or_else(|| Error::msg("CF handle not found"))?;
 			let serialized_block = db.get_cf(&cf_handle, block_id.to_vec())?;
 			match serialized_block {
 				Some(serialized_block) => {
-					let block: Block = serde_json::from_slice(&serialized_block)?;
+					let block: Block = bcs::from_bytes(&serialized_block)?;
 					Ok(Some(block))
 				}
 				None => Ok(None),
-=======
-		let db = self.db.read().await;
-		let cf_handle = db.cf_handle("blocks").ok_or_else(|| Error::msg("CF handle not found"))?;
-		let serialized_block = db.get_cf(&cf_handle, block_id.to_vec())?;
-		match serialized_block {
-			Some(serialized_block) => {
-				let block: Block = bcs::from_bytes(&serialized_block)?;
-				Ok(Some(block))
->>>>>>> 247a0265
 			}
 		}).await?
 	}
