use crate::Verifier;
use celestia_rpc::{BlobClient, Client, HeaderClient};
use celestia_types::{nmt::Namespace, Blob};
use m1_da_light_node_grpc::VerificationMode;
use std::sync::Arc;

#[derive(Clone)]
pub struct V1Verifier {
	pub client: Arc<Client>,
	pub namespace: Namespace,
}

#[tonic::async_trait]
impl Verifier for V1Verifier {
	/// All verification is the same for now
	async fn verify(
		&self,
		_verification_mode: VerificationMode,
		blob: &[u8],
		height: u64,
	) -> Result<bool, anyhow::Error> {
		let celestia_blob = Blob::new(self.namespace.clone(), blob.to_vec())?;

		celestia_blob.validate()?;

		// wait for the header to be at the correct height
		self.client.header_wait_for_height(height).await?;

		// get the root
		let dah = self.client.header_get_by_height(height).await?.dah;
		let root_hash = dah.row_root(0).ok_or(anyhow::anyhow!("No root hash found"))?;

		// get the proof
		let proofs = self
			.client
			.blob_get_proof(height, self.namespace.clone(), celestia_blob.commitment)
			.await?;

		// get the leaves
		let leaves = celestia_blob.to_shares()?;

		// check if included
		for proof in proofs.iter() {
			proof
				.verify_complete_namespace(&root_hash, &leaves, self.namespace.into())
				.map_err(|e| anyhow::anyhow!("Failed to verify proof: {:?}", e))?;
		}

		Ok(true)
	}

	async fn verify_cowboy(
		&self,
		_verification_mode: VerificationMode,
		_blob: &[u8],
		_height: u64,
	) -> Result<bool, anyhow::Error> {
		unimplemented!()
	}

	async fn verify_m_of_n(
		&self,
		_verification_mode: VerificationMode,
		_blob: &[u8],
		_height: u64,
	) -> Result<bool, anyhow::Error> {
		unimplemented!()
	}

	async fn verifiy_validator_in(
		&self,
		_verification_mode: VerificationMode,
		_blob: &[u8],
		_height: u64,
	) -> Result<bool, anyhow::Error> {
		unimplemented!()
	}
}

#[cfg(all(test, feature = "integration-tests"))]
mod tests {
	use super::*;
	use celestia_types::blob::GasPrice;
<<<<<<< HEAD
=======
	use m1_da_light_node_util::config::M1DaLightNodeConfig;
>>>>>>> 4a2c89ee

	/// todo: Investigate why this test sporadically fails.
	#[tokio::test]
	pub async fn test_valid_verifies() -> Result<(), anyhow::Error> {
		let dot_movement = dot_movement::DotMovement::try_from_env()?;
<<<<<<< HEAD
		let config = dot_movement.try_get_config_from_json::<m1_da_light_node_util::M1DaLightNodeConfig>()?;
=======
		let config =
			m1_da_light_node_setup::setup(dot_movement, M1DaLightNodeConfig::default()).await?;
>>>>>>> 4a2c89ee
		let client = Arc::new(config.connect_celestia().await?);
		let celestia_namespace = config.celestia_namespace();

		let verifier = V1Verifier { client: client.clone(), namespace: celestia_namespace.clone() };

		let data = vec![0, 1, 2, 3, 4, 5, 6, 7, 8, 9];
		let blob = Blob::new(celestia_namespace.clone(), data.clone())?;

		let height = client.blob_submit(&[blob], GasPrice::default()).await?;

		let included = verifier.verify(VerificationMode::Cowboy, &data, height).await?;

		assert!(included);

		Ok(())
	}

	#[tokio::test]
	pub async fn test_absent_does_not_verify() -> Result<(), anyhow::Error> {
		let dot_movement = dot_movement::DotMovement::try_from_env()?;
<<<<<<< HEAD
		let config = dot_movement.try_get_config_from_json::<m1_da_light_node_util::M1DaLightNodeConfig>()?;
=======
		let config =
			m1_da_light_node_setup::setup(dot_movement, M1DaLightNodeConfig::default()).await?;
>>>>>>> 4a2c89ee
		let client = Arc::new(config.connect_celestia().await?);
		let celestia_namespace = config.celestia_namespace();

		let verifier = V1Verifier { client: client.clone(), namespace: celestia_namespace.clone() };

		let data = vec![0, 1, 2, 3, 4, 5, 6, 7, 8, 9];
		let blob = Blob::new(celestia_namespace.clone(), data.clone())?;

		let height = client.blob_submit(&[blob], GasPrice::default()).await?;

		let included = verifier.verify(VerificationMode::Cowboy, &data, height).await?;

		assert!(included);

		let absent_data = vec![0, 1, 2, 3, 4, 5, 6, 7, 8, 7];

		let absent_included = verifier.verify(VerificationMode::Cowboy, &absent_data, height).await;

		match absent_included {
			Ok(_) => {
				assert!(false, "Should not have verified")
			}
			Err(_) => {}
		}

		Ok(())
	}

	#[tokio::test]
	pub async fn test_wrong_height_does_not_verify() -> Result<(), anyhow::Error> {
		let dot_movement = dot_movement::DotMovement::try_from_env()?;
<<<<<<< HEAD
		let config = dot_movement.try_get_config_from_json::<m1_da_light_node_util::M1DaLightNodeConfig>()?;
=======
		let config =
			m1_da_light_node_setup::setup(dot_movement, M1DaLightNodeConfig::default()).await?;
>>>>>>> 4a2c89ee
		let client = Arc::new(config.connect_celestia().await?);
		let celestia_namespace = config.celestia_namespace();

		let verifier = V1Verifier { client: client.clone(), namespace: celestia_namespace.clone() };

		let data = vec![0, 1, 2, 3, 4, 5, 6, 7, 8, 9];
		let blob = Blob::new(celestia_namespace.clone(), data.clone())?;

		let height = client.blob_submit(&[blob], GasPrice::default()).await?;

		let included = verifier.verify(VerificationMode::Cowboy, &data, height).await?;

		assert!(included);

		let wrong_height_included =
			verifier.verify(VerificationMode::Cowboy, &data, height + 1).await;

		match wrong_height_included {
			Ok(_) => {
				assert!(false, "Should not have verified")
			}
			Err(_) => {}
		}

		Ok(())
	}
}<|MERGE_RESOLUTION|>--- conflicted
+++ resolved
@@ -81,25 +81,12 @@
 mod tests {
 	use super::*;
 	use celestia_types::blob::GasPrice;
-<<<<<<< HEAD
-=======
-	use m1_da_light_node_util::config::M1DaLightNodeConfig;
->>>>>>> 4a2c89ee
 
 	/// todo: Investigate why this test sporadically fails.
 	#[tokio::test]
 	pub async fn test_valid_verifies() -> Result<(), anyhow::Error> {
 		let dot_movement = dot_movement::DotMovement::try_from_env()?;
-<<<<<<< HEAD
 		let config = dot_movement.try_get_config_from_json::<m1_da_light_node_util::M1DaLightNodeConfig>()?;
-=======
-		let config =
-			m1_da_light_node_setup::setup(dot_movement, M1DaLightNodeConfig::default()).await?;
->>>>>>> 4a2c89ee
-		let client = Arc::new(config.connect_celestia().await?);
-		let celestia_namespace = config.celestia_namespace();
-
-		let verifier = V1Verifier { client: client.clone(), namespace: celestia_namespace.clone() };
 
 		let data = vec![0, 1, 2, 3, 4, 5, 6, 7, 8, 9];
 		let blob = Blob::new(celestia_namespace.clone(), data.clone())?;
@@ -116,12 +103,7 @@
 	#[tokio::test]
 	pub async fn test_absent_does_not_verify() -> Result<(), anyhow::Error> {
 		let dot_movement = dot_movement::DotMovement::try_from_env()?;
-<<<<<<< HEAD
 		let config = dot_movement.try_get_config_from_json::<m1_da_light_node_util::M1DaLightNodeConfig>()?;
-=======
-		let config =
-			m1_da_light_node_setup::setup(dot_movement, M1DaLightNodeConfig::default()).await?;
->>>>>>> 4a2c89ee
 		let client = Arc::new(config.connect_celestia().await?);
 		let celestia_namespace = config.celestia_namespace();
 
@@ -153,12 +135,7 @@
 	#[tokio::test]
 	pub async fn test_wrong_height_does_not_verify() -> Result<(), anyhow::Error> {
 		let dot_movement = dot_movement::DotMovement::try_from_env()?;
-<<<<<<< HEAD
 		let config = dot_movement.try_get_config_from_json::<m1_da_light_node_util::M1DaLightNodeConfig>()?;
-=======
-		let config =
-			m1_da_light_node_setup::setup(dot_movement, M1DaLightNodeConfig::default()).await?;
->>>>>>> 4a2c89ee
 		let client = Arc::new(config.connect_celestia().await?);
 		let celestia_namespace = config.celestia_namespace();
 
