use m1_da_light_node::v1::{LightNodeV1, LightNodeV1Operations};

#[tokio::main]
async fn main() -> Result<(), Box<dyn std::error::Error>> {
	// TODO: set up tracing-subscriber if the "logging" feature is enabled

<<<<<<< HEAD
    println!("Working?");

    use tracing_subscriber::EnvFilter;

    tracing_subscriber::fmt()
        .with_env_filter(EnvFilter::try_from_default_env()
                            .unwrap_or_else(|_| EnvFilter::new("info")))
        .init();

    let light_node = LightNodeV1::try_from_env().await?;

    // log out the node's configuration with tracing
    tracing::info!("{:?}", light_node);
    println!("{:?}", light_node);

    light_node.run().await?;

    Ok(())
=======
	let light_node = LightNodeV1::try_from_env().await?;
	light_node.run().await?;

	Ok(())
>>>>>>> 9f97f262
}<|MERGE_RESOLUTION|>--- conflicted
+++ resolved
@@ -3,9 +3,6 @@
 #[tokio::main]
 async fn main() -> Result<(), Box<dyn std::error::Error>> {
 	// TODO: set up tracing-subscriber if the "logging" feature is enabled
-
-<<<<<<< HEAD
-    println!("Working?");
 
     use tracing_subscriber::EnvFilter;
 
@@ -23,10 +20,4 @@
     light_node.run().await?;
 
     Ok(())
-=======
-	let light_node = LightNodeV1::try_from_env().await?;
-	light_node.run().await?;
-
-	Ok(())
->>>>>>> 9f97f262
 }