// SPDX-License-Identifier: UNLICENSED
pragma solidity ^0.8.22;
pragma abicoder v2;

import {Test, console} from "forge-std/Test.sol";
import {AtomicBridgeCounterparty} from "../src/AtomicBridgeCounterparty.sol";
import {AtomicBridgeInitiator} from "../src/AtomicBridgeInitiator.sol";
import {ProxyAdmin} from "@openzeppelin/contracts/proxy/transparent/ProxyAdmin.sol";
import {TransparentUpgradeableProxy} from "@openzeppelin/contracts/proxy/transparent/TransparentUpgradeableProxy.sol";
import {IWETH9} from "../src/IWETH9.sol";

contract AtomicBridgeCounterpartyTest is Test {
    AtomicBridgeCounterparty public atomicBridgeCounterpartyImplementation;
    AtomicBridgeCounterparty public atomicBridgeCounterparty;
    AtomicBridgeInitiator public atomicBridgeInitiatorImplementation;
    AtomicBridgeInitiator public atomicBridgeInitiator;
    ProxyAdmin public proxyAdmin;
    TransparentUpgradeableProxy public proxy;
    IWETH9 public weth;

    address public deployer = address(0x1);
    address public recipient = address(0x2);
    address public otherUser = address(0x3);
    bytes32 public hashLock = keccak256(abi.encodePacked("secret"));
    uint256 public amount = 1 ether;
    bytes32 public initiator = keccak256(abi.encodePacked(deployer));
    bytes32 public bridgeTransferId =
<<<<<<< HEAD
        keccak256(abi.encodePacked(block.timestamp, initiator, recipient, amount, hashLock, timeLock));
=======
        keccak256(abi.encodePacked(block.number, initiator, recipient, amount, hashLock));
>>>>>>> f1f0883b

    function setUp() public {
        // Sepolia WETH9 address
        address wethAddress = 0xfFf9976782d46CC05630D1f6eBAb18b2324d6B14;
        weth = IWETH9(wethAddress);

        // Deploy the AtomicBridgeInitiator contract
        atomicBridgeInitiatorImplementation = new AtomicBridgeInitiator();
        proxyAdmin = new ProxyAdmin(msg.sender);
        proxy = new TransparentUpgradeableProxy(
            address(atomicBridgeInitiatorImplementation),
            address(proxyAdmin),
            abi.encodeWithSignature("initialize(address,address)", wethAddress, deployer)
        );

        atomicBridgeInitiator = AtomicBridgeInitiator(address(proxy));

        // Deploy the AtomicBridgeCounterparty contract
        atomicBridgeCounterpartyImplementation = new AtomicBridgeCounterparty();
        proxy = new TransparentUpgradeableProxy(
            address(atomicBridgeCounterpartyImplementation),
            address(proxyAdmin),
            abi.encodeWithSignature("initialize(address,address)", address(atomicBridgeInitiator), deployer)
        );

        atomicBridgeCounterparty = AtomicBridgeCounterparty(address(proxy));

        // Set the counterparty contract in the AtomicBridgeInitiator contract
        vm.startPrank(deployer);
        atomicBridgeInitiator.setCounterpartyAddress(address(atomicBridgeCounterparty));
        vm.stopPrank();
    }

    function testLockBridgeTransfer() public {
        vm.startPrank(deployer);
        vm.deal(deployer, 1 ether);

        // Deposit WETH into AtomicBridgeInitiator to increase poolBalance
        weth.deposit{value: amount}();
        weth.approve(address(atomicBridgeInitiator), amount);
        atomicBridgeInitiator.initiateBridgeTransfer(amount, initiator, hashLock);

        bool result = atomicBridgeCounterparty.lockBridgeTransfer(
            initiator, bridgeTransferId, hashLock, recipient, amount
        );

        (
            bytes32 pendingInitiator,
            address pendingRecipient,
            uint256 pendingAmount,
            bytes32 pendingHashLock,
            uint256 pendingTimelock,
            AtomicBridgeCounterparty.MessageState pendingState
        ) = atomicBridgeCounterparty.bridgeTransfers(bridgeTransferId);

        assert(result);
        assertEq(pendingInitiator, initiator);
        assertEq(pendingRecipient, recipient);
        assertEq(pendingAmount, amount);
        assertEq(pendingHashLock, hashLock);
        assertGt(pendingTimelock, block.timestamp);
        assertEq(uint8(pendingState), uint8(AtomicBridgeCounterparty.MessageState.PENDING));

        vm.stopPrank();
    }

    function testCompleteBridgeTransfer() public {
        bytes32 preImage = "secret";
        bytes32 testHashLock = keccak256(abi.encodePacked(preImage));

        vm.deal(deployer, 1 ether);
        vm.startPrank(deployer);

        // Deposit WETH into AtomicBridgeInitiator to increase poolBalance
        weth.deposit{value: amount}();
        weth.approve(address(atomicBridgeInitiator), amount);
        atomicBridgeInitiator.initiateBridgeTransfer(amount, initiator, testHashLock);

        atomicBridgeCounterparty.lockBridgeTransfer(
            initiator, bridgeTransferId, testHashLock, recipient, amount
        );

        vm.stopPrank();
        vm.startPrank(otherUser);

        atomicBridgeCounterparty.completeBridgeTransfer(bridgeTransferId, preImage);

        (
            bytes32 completedInitiator,
            address completedRecipient,
            uint256 completedAmount,
            bytes32 completedHashLock,
            uint256 completedTimeLock,
            AtomicBridgeCounterparty.MessageState completedState
        ) = atomicBridgeCounterparty.bridgeTransfers(bridgeTransferId);

        assertEq(completedInitiator, initiator);
        assertEq(completedRecipient, recipient);
        assertEq(completedAmount, amount);
        assertEq(completedHashLock, testHashLock);
        assertGt(completedTimeLock, block.timestamp);
        assertEq(uint8(completedState), uint8(AtomicBridgeCounterparty.MessageState.COMPLETED));

        vm.stopPrank();
    }

    function testAbortBridgeTransfer() public {
        vm.deal(deployer, 1 ether);
        vm.startPrank(deployer);

        // Deposit WETH into AtomicBridgeInitiator to increase poolBalance
        weth.deposit{value: amount}();
        weth.approve(address(atomicBridgeInitiator), amount);
        atomicBridgeInitiator.initiateBridgeTransfer(amount, initiator, hashLock);

        atomicBridgeCounterparty.lockBridgeTransfer(initiator, bridgeTransferId, hashLock, recipient, amount);

        vm.stopPrank();

<<<<<<< HEAD
        // Advance the block number to beyond the timelock period
=======
        // Internally, counterparty timelock is set to 24 hours, initiator to 48 hours
        uint256 timeLock = 2 * atomicBridgeCounterparty.COUNTERPARTY_TIME_LOCK_DURATION();

        // Advance the timestamp to beyond the timelock period
>>>>>>> f1f0883b
        vm.warp(block.timestamp + timeLock + 1);

        // Malicious attempt to abort the bridge transfer
        vm.prank(address(0x1337));
        vm.expectRevert();
        atomicBridgeCounterparty.abortBridgeTransfer(bridgeTransferId);

        vm.startPrank(deployer);

        atomicBridgeCounterparty.abortBridgeTransfer(bridgeTransferId);

        (
            bytes32 abortedInitiator,
            address abortedRecipient,
            uint256 abortedAmount,
            bytes32 abortedHashLock,
            uint256 abortedTimeLock,
            AtomicBridgeCounterparty.MessageState abortedState
        ) = atomicBridgeCounterparty.bridgeTransfers(bridgeTransferId);

        assertEq(abortedInitiator, initiator);
        assertEq(abortedRecipient, recipient);
        assertEq(abortedAmount, amount);
        assertEq(abortedHashLock, hashLock);
<<<<<<< HEAD
        assertLe(abortedTimeLock, block.timestamp, "Timelock is not less than or equal to current timestamp");
=======
        assertLe(abortedTimeLock, block.timestamp);
>>>>>>> f1f0883b
        assertEq(uint8(abortedState), uint8(AtomicBridgeCounterparty.MessageState.REFUNDED));

        vm.stopPrank();
    }
}
<|MERGE_RESOLUTION|>--- conflicted
+++ resolved
@@ -25,11 +25,7 @@
     uint256 public amount = 1 ether;
     bytes32 public initiator = keccak256(abi.encodePacked(deployer));
     bytes32 public bridgeTransferId =
-<<<<<<< HEAD
-        keccak256(abi.encodePacked(block.timestamp, initiator, recipient, amount, hashLock, timeLock));
-=======
-        keccak256(abi.encodePacked(block.number, initiator, recipient, amount, hashLock));
->>>>>>> f1f0883b
+        keccak256(abi.encodePacked(block.timestamp, initiator, recipient, amount, hashLock));
 
     function setUp() public {
         // Sepolia WETH9 address
@@ -149,14 +145,10 @@
 
         vm.stopPrank();
 
-<<<<<<< HEAD
-        // Advance the block number to beyond the timelock period
-=======
         // Internally, counterparty timelock is set to 24 hours, initiator to 48 hours
         uint256 timeLock = 2 * atomicBridgeCounterparty.COUNTERPARTY_TIME_LOCK_DURATION();
 
         // Advance the timestamp to beyond the timelock period
->>>>>>> f1f0883b
         vm.warp(block.timestamp + timeLock + 1);
 
         // Malicious attempt to abort the bridge transfer
@@ -181,11 +173,7 @@
         assertEq(abortedRecipient, recipient);
         assertEq(abortedAmount, amount);
         assertEq(abortedHashLock, hashLock);
-<<<<<<< HEAD
-        assertLe(abortedTimeLock, block.timestamp, "Timelock is not less than or equal to current timestamp");
-=======
         assertLe(abortedTimeLock, block.timestamp);
->>>>>>> f1f0883b
         assertEq(uint8(abortedState), uint8(AtomicBridgeCounterparty.MessageState.REFUNDED));
 
         vm.stopPrank();
