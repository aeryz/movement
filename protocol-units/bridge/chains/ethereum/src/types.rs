use std::hash::{DefaultHasher, Hash, Hasher};

use alloy::json_abi::Param;
use alloy::network::{Ethereum, EthereumWallet};
use alloy::primitives::{Address, FixedBytes};
use alloy::providers::fillers::{
	ChainIdFiller, FillProvider, GasFiller, JoinFill, NonceFiller, WalletFiller,
};
use alloy::providers::RootProvider;
use alloy::rlp::{RlpDecodable, RlpEncodable};
use alloy::sol_types::SolEvent;
use alloy::transports::BoxTransport;
use bridge_shared::types::{
	Amount, BridgeTransferDetails, BridgeTransferId, GenUniqueHash, HashLock, HashLockPreImage,
	LockDetails, RecipientAddress,
};
use rand::Rng;
use serde::{Deserialize, Serialize};

pub const INITIATOR_INITIATED_SELECT: FixedBytes<32> =
	AtomicBridgeInitiator::BridgeTransferInitiated::SIGNATURE_HASH;
pub const INITIATOR_COMPLETED_SELECT: FixedBytes<32> =
	AtomicBridgeInitiator::BridgeTransferCompleted::SIGNATURE_HASH;
pub const INITIATOR_REFUNDED_SELECT: FixedBytes<32> =
	AtomicBridgeInitiator::BridgeTransferRefunded::SIGNATURE_HASH;
pub const COUNTERPARTY_LOCKED_SELECT: FixedBytes<32> =
	AtomicBridgeCounterparty::BridgeTransferLocked::SIGNATURE_HASH;
pub const COUNTERPARTY_COMPLETED_SELECT: FixedBytes<32> =
	AtomicBridgeCounterparty::BridgeTransferCompleted::SIGNATURE_HASH;
pub const COUNTERPARTY_ABORTED_SELECT: FixedBytes<32> =
	AtomicBridgeCounterparty::BridgeTransferAborted::SIGNATURE_HASH;

// Codegen from the abis
alloy::sol!(
	#[allow(missing_docs)]
	#[sol(rpc)]
	AtomicBridgeInitiator,
	"abis/AtomicBridgeInitiator.json"
);

alloy::sol!(
	#[allow(missing_docs)]
	#[sol(rpc)]
	AtomicBridgeCounterparty,
	"abis/AtomicBridgeCounterparty.json"
);

alloy::sol!(
	#[allow(missing_docs)]
	#[sol(rpc)]
	WETH9,
	"abis/WETH9.json"
);

#[derive(Debug, PartialEq, Eq, Hash, Clone, Serialize, Deserialize)]
pub struct EthHash(pub [u8; 32]);

impl EthHash {
	pub fn random() -> Self {
		let mut rng = rand::thread_rng();
		let mut hash = [0u8; 32];
		rng.fill(&mut hash);
		Self(hash)
	}
}

impl From<HashLockPreImage> for EthHash {
	fn from(value: HashLockPreImage) -> Self {
		let mut fixed_bytes = [0u8; 32];
		let len = value.0.len().min(32);
		fixed_bytes[..len].copy_from_slice(&value.0[..len]);

		Self(hash_vec_u32(&fixed_bytes))
	}
}

impl GenUniqueHash for EthHash {
	fn gen_unique_hash<R: Rng>(rng: &mut R) -> Self {
		let mut random_bytes = [0u8; 32];
		rng.fill(&mut random_bytes);
		Self(random_bytes)
	}
}

pub fn hash_vec_u32(data: &[u8; 32]) -> [u8; 32] {
	let mut result = [0u8; 32];

	// Split the data into 4 parts and hash each part
	for (i, chunk) in data.chunks(8).enumerate() {
		let mut hasher = DefaultHasher::new();
		chunk.hash(&mut hasher);
		let partial_hash = hasher.finish().to_be_bytes();

		// Copy the 8-byte partial hash into the result
		result[i * 8..(i + 1) * 8].copy_from_slice(&partial_hash);
	}

	result
}

pub fn hash_static_string(pre_image: &'static str) -> [u8; 32] {
	let mut fixed_bytes = [0u8; 32];
	let pre_image_bytes = pre_image.as_bytes();
	let len = pre_image_bytes.len().min(32);
	fixed_bytes[..len].copy_from_slice(&pre_image_bytes[..len]);
	hash_vec_u32(&fixed_bytes)
}

pub type InitiatorContract =
	AtomicBridgeInitiator::AtomicBridgeInitiatorInstance<BoxTransport, AlloyProvider>;
pub type CounterpartyContract =
	AtomicBridgeCounterparty::AtomicBridgeCounterpartyInstance<BoxTransport, AlloyProvider>;
pub type WETH9Contract = WETH9::WETH9Instance<BoxTransport, AlloyProvider>;

pub type AlloyProvider = FillProvider<
	JoinFill<
		JoinFill<
			JoinFill<JoinFill<alloy::providers::Identity, GasFiller>, NonceFiller>,
			ChainIdFiller,
		>,
		WalletFiller<EthereumWallet>,
	>,
	RootProvider<BoxTransport>,
	BoxTransport,
	Ethereum,
>;

#[derive(Debug, PartialEq, Eq, Hash, Clone, RlpEncodable, RlpDecodable, Serialize, Deserialize)]
pub struct EthAddress(pub Address);

impl From<EthAddress> for Vec<u8> {
	fn from(address: EthAddress) -> Self {
		address.0 .0.to_vec()
	}
}

impl From<RecipientAddress<EthAddress>> for EthAddress {
	fn from(address: RecipientAddress<EthAddress>) -> Self {
		address.0
	}
}

impl std::ops::Deref for EthAddress {
	type Target = Address;

	fn deref(&self) -> &Self::Target {
		&self.0
	}
}

impl From<String> for EthAddress {
	fn from(s: String) -> Self {
		EthAddress(Address::parse_checksummed(s, None).expect("Invalid Ethereum address"))
	}
}

impl From<Vec<u8>> for EthAddress {
	fn from(vec: Vec<u8>) -> Self {
		// Ensure the vector has the correct length
		assert_eq!(vec.len(), 20);

		let mut bytes = [0u8; 20];
		bytes.copy_from_slice(&vec);
		EthAddress(Address(bytes.into()))
	}
}

impl From<[u8; 32]> for EthAddress {
	fn from(bytes: [u8; 32]) -> Self {
		let mut address_bytes = [0u8; 20];
		address_bytes.copy_from_slice(&bytes[0..20]);
		EthAddress(Address(address_bytes.into()))
	}
}

pub(crate) enum AlloyParam {
	BridgeTransferId,
	InitiatorAddress,
	RecipientAddress,
	PreImage,
	HashLock,
	TimeLock,
	Amount,
}

impl AlloyParam {
	pub fn fill(&self) -> Param {
		match self {
			AlloyParam::BridgeTransferId => Param {
				name: "_bridgeTransferId".to_string(),
				ty: "bytes32".to_string(),
				components: vec![],
				internal_type: None,
			},
			AlloyParam::InitiatorAddress => Param {
				name: "_originator".to_string(),
				ty: "address".to_string(),
				components: vec![],
				internal_type: None,
			},
			AlloyParam::RecipientAddress => Param {
				name: "_recipient".to_string(),
				ty: "bytes32".to_string(),
				components: vec![],
				internal_type: None,
			},
			AlloyParam::PreImage => Param {
				name: "pre_image".to_string(),
				ty: "bytes32".to_string(),
				components: vec![],
				internal_type: None,
			},
			AlloyParam::HashLock => Param {
				name: "_hashLock".to_string(),
				ty: "bytes32".to_string(),
				components: vec![],
				internal_type: None,
			},
			AlloyParam::TimeLock => Param {
				name: "_timeLock".to_string(),
				ty: "uint256".to_string(),
				components: vec![],
				internal_type: None,
			},
			AlloyParam::Amount => Param {
				name: "amount".to_string(),
				ty: "uint256".to_string(),
				components: vec![],
				internal_type: None,
			},
		}
	}
}

pub(crate) enum EventName {
	InitiatorInitiated,
	InitiatorCompleted,
	InitiatorRefunded,
	CounterpartyLocked,
	CounterpartyCompleted,
	CounterpartyAborted,
}

impl EventName {
	pub fn as_str(&self) -> &str {
		match self {
			EventName::InitiatorInitiated => "BridgeTransferInitiated",
			EventName::InitiatorCompleted => "BridgeTransferCompleted",
			EventName::InitiatorRefunded => "BridgeTransferRefunded",
			EventName::CounterpartyLocked => "BridgeTransferLocked",
			EventName::CounterpartyCompleted => "BridgeTransferCompleted",
			EventName::CounterpartyAborted => "BridgeTransferAborted",
		}
	}

	pub fn params(&self) -> Vec<Param> {
		match self {
			EventName::InitiatorInitiated => vec![
				AlloyParam::BridgeTransferId.fill(),
				AlloyParam::InitiatorAddress.fill(),
				AlloyParam::RecipientAddress.fill(),
				AlloyParam::PreImage.fill(),
				AlloyParam::HashLock.fill(),
				AlloyParam::TimeLock.fill(),
				AlloyParam::Amount.fill(),
			],
			EventName::InitiatorCompleted => {
				vec![AlloyParam::BridgeTransferId.fill(), AlloyParam::PreImage.fill()]
			}
			EventName::InitiatorRefunded => vec![AlloyParam::BridgeTransferId.fill()],
			EventName::CounterpartyLocked => vec![
				AlloyParam::BridgeTransferId.fill(),
				AlloyParam::InitiatorAddress.fill(),
				AlloyParam::Amount.fill(),
				AlloyParam::HashLock.fill(),
				AlloyParam::TimeLock.fill(),
			],
			EventName::CounterpartyCompleted => {
				vec![AlloyParam::BridgeTransferId.fill(), AlloyParam::PreImage.fill()]
			}
			EventName::CounterpartyAborted => vec![AlloyParam::BridgeTransferId.fill()],
		}
	}
}

impl From<&str> for EventName {
	fn from(s: &str) -> Self {
		match s {
			"BridgeTransferInitiated" => EventName::InitiatorInitiated,
			"BridgeTransferCompleted" => EventName::InitiatorCompleted,
			"BridgeTransferRefunded" => EventName::InitiatorRefunded,
			_ => panic!("Invalid event name"),
		}
	}
}

#[derive(Debug, PartialEq, Eq, Clone)]
pub struct CompletedDetails<A, H> {
	pub bridge_transfer_id: BridgeTransferId<H>,
	pub recipient_address: RecipientAddress<A>,
	pub hash_lock: HashLock<H>,
	pub secret: HashLockPreImage,
	pub amount: Amount,
}

impl<A, H> CompletedDetails<A, H>
where
	A: From<Vec<u8>>,
{
	pub fn from_bridge_transfer_details(
		bridge_transfer_details: BridgeTransferDetails<Vec<u8>, H>,
		secret: HashLockPreImage,
	) -> Self {
		CompletedDetails {
			bridge_transfer_id: bridge_transfer_details.bridge_transfer_id,
			recipient_address: RecipientAddress(A::from(
				bridge_transfer_details.recipient_address.0,
			)),
			hash_lock: bridge_transfer_details.hash_lock,
			secret,
			amount: bridge_transfer_details.amount,
		}
	}

	pub fn from_lock_details(lock_details: LockDetails<A, H>, secret: HashLockPreImage) -> Self {
		CompletedDetails {
			bridge_transfer_id: lock_details.bridge_transfer_id,
			recipient_address: lock_details.recipient_address,
			hash_lock: lock_details.hash_lock,
			secret,
			amount: lock_details.amount,
		}
	}
<<<<<<< HEAD
=======
}

#[derive(Debug)]
pub enum CounterpartyCall<A, H> {
	CompleteBridgeTransfer(BridgeTransferId<H>, HashLockPreImage),
	LockBridgeTransfer(
		BridgeTransferId<H>,
		HashLock<H>,
		InitiatorAddress<Vec<u8>>,
		RecipientAddress<A>,
		Amount,
	),
>>>>>>> 59c14985
}<|MERGE_RESOLUTION|>--- conflicted
+++ resolved
@@ -12,7 +12,7 @@
 use alloy::transports::BoxTransport;
 use bridge_shared::types::{
 	Amount, BridgeTransferDetails, BridgeTransferId, GenUniqueHash, HashLock, HashLockPreImage,
-	LockDetails, RecipientAddress,
+	InitiatorAddress, LockDetails, RecipientAddress,
 };
 use rand::Rng;
 use serde::{Deserialize, Serialize};
@@ -331,8 +331,6 @@
 			amount: lock_details.amount,
 		}
 	}
-<<<<<<< HEAD
-=======
 }
 
 #[derive(Debug)]
@@ -345,5 +343,4 @@
 		RecipientAddress<A>,
 		Amount,
 	),
->>>>>>> 59c14985
 }