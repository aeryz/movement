--- conflicted
+++ resolved
@@ -485,14 +485,8 @@
 			payload,
 		)
 		.await
-<<<<<<< HEAD
-		.map_err(|_| BridgeContractCounterpartyError::LockTransferAssetsError);
-
-		println!("Lock bridge transfer result: {:?}", &result);
-
-=======
 		.map_err(|_| BridgeContractCounterpartyError::LockTransferError);
->>>>>>> 4921f5c7
+
 		Ok(())
 	}
 
