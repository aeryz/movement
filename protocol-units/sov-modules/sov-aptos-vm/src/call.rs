--- conflicted
+++ resolved
@@ -26,12 +26,6 @@
 };
 use std::collections::BTreeMap;
 
-<<<<<<< HEAD
-use aptos_config::config::NodeConfig;
-
-// qiz: How can the call message be a block? That is, how does this change how we submit transactions?
-=======
->>>>>>> b7468207
 /// Aptos call message.
 #[derive(
 	borsh::BorshDeserialize,
